--- conflicted
+++ resolved
@@ -1,8 +1,5 @@
-<<<<<<< HEAD
 import json
-=======
 from typing import Any
->>>>>>> e82b6772
 
 import requests
 from async_lru import alru_cache
@@ -44,7 +41,6 @@
     seed: int = None,
     continue_last_message: bool = False,
     top_logprobs: int = 10,
-<<<<<<< HEAD
 ):
     @alru_cache(maxsize=1000)
     async def _get_logits_cachable(
@@ -61,21 +57,10 @@
             "messages": [json.loads(m) for m in messages_tuple],
             "seed": seed,
             "sampling_params": json.loads(sampling_params_str) if sampling_params_str else None,
-=======
-) -> dict[str, Any] | None:
-    try:
-        url = f"{constants.DOCKER_BASE_URL}/v1/chat/generate_logits"
-        headers = {"Content-Type": "application/json"}
-        payload = {
-            "messages": messages,
-            "seed": seed,
-            "sampling_params": sampling_params,
->>>>>>> e82b6772
             "top_logprobs": top_logprobs,
             "continue_last_message": continue_last_message,
         }
         response = requests.post(url, headers=headers, json=payload)
-<<<<<<< HEAD
         try:
             json_response = response.json()
             return json_response
@@ -94,13 +79,6 @@
         continue_last_message=continue_last_message,
         top_logprobs=top_logprobs,
     )
-=======
-        json_response = response.json()
-        return json_response
-    except BaseException as exc:
-        logger.error(f"Error generating logits: {exc}")
-        return None
->>>>>>> e82b6772
 
 
 def get_embeddings(inputs):
