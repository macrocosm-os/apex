--- conflicted
+++ resolved
@@ -33,16 +33,8 @@
 
 class ZephyrMiner(Miner):
     """
-    Base miner which runs zephyr (https://huggingface.co/HuggingFaceH4/zephyr-7b-beta)
-<<<<<<< HEAD
-
-    This requires a GPU with at least 40GB of memory.
-
-=======
-    
+    Base miner which runs zephyr (https://huggingface.co/HuggingFaceH4/zephyr-7b-beta)    
     This requires a GPU with at least 20GB of memory.
-    
->>>>>>> f603fc00
     To run this miner from the project root directory:
 
     python neurons/miners/zephyr/miner.py --wallet.name <wallet_name> --wallet.hotkey <wallet_hotkey> --subtensor.network <network> --netuid <netuid> --axon.port <port> --axon.external_port <port> --logging.debug True --neuron.model_id HuggingFaceH4/zephyr-7b-beta --neuron.system_prompt "Hello, I am a chatbot. I am here to help you with your questions." --neuron.max_tokens 64 --neuron.do_sample True --neuron.temperature 0.9 --neuron.top_k 50 --neuron.top_p 0.95 --wandb.on True --wandb.entity sn1 --wandb.project_name miners_experiments
