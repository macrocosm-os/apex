--- conflicted
+++ resolved
@@ -31,69 +31,42 @@
         asyncio.create_task(start_api())
 
     GPUInfo.log_gpu_info()
-<<<<<<< HEAD
-
     # start profiling
     asyncio.create_task(profiler.print_stats())
-=======
-    if settings.DEPLOY_VALIDATOR:
-        # start profiling
-        asyncio.create_task(profiler.print_stats())
->>>>>>> 20a3858b
 
-        # start rotating LLM models
-        asyncio.create_task(model_scheduler.start())
+    # start rotating LLM models
+    asyncio.create_task(model_scheduler.start())
 
-        # start creating tasks
-        asyncio.create_task(task_loop.start())
+    # start creating tasks
+    asyncio.create_task(task_loop.start())
 
-<<<<<<< HEAD
-    # start sending tasks to miners
-    asyncio.create_task(task_sender.start())
-=======
-        # start sending tasks to miners
-        asyncio.create_task(task_sender.start())
+    # will start checking the availability of miners at regular intervals
+    asyncio.create_task(availability_checking_loop.start())
 
-        # sets weights at regular intervals (synchronised between all validators)
-        asyncio.create_task(weight_setter.start())
->>>>>>> 20a3858b
+    # sets weights at regular intervals (synchronised between all validators)
+    asyncio.create_task(weight_setter.start())
 
-        # start scoring tasks in separate loop
-        asyncio.create_task(task_scorer.start())
-
-<<<<<<< HEAD
     # start scoring tasks in separate loop
     asyncio.create_task(task_scorer.start())
-
-=======
->>>>>>> 20a3858b
     # # TODO: Think about whether we want to store the task queue locally in case of a crash
     # # TODO: Possibly run task scorer & model scheduler with a lock so I don't unload a model whilst it's generating
     # # TODO: Make weight setting happen as specific intervals as we load/unload models
-    start = time.time()
-<<<<<<< HEAD
-    await asyncio.sleep(60)
-    while True:
-        await asyncio.sleep(5)
-        time_diff = -start + (start := time.time())
-        logger.debug(f"Running {time_diff:.2f} seconds")
-        # try:
-        #     response = requests.get(f"http://localhost:{settings.API_PORT}/health", timeout=30)
-        #     if response.status_code != 200:
-        #         logger.error(f"API is not healthy, restarting...: {response.status_code}")
-        #         if settings.DEPLOY_API:
-        #             logger.info("Restarting API...")
-        #             asyncio.create_task(start_api())
-        #     else:
-        #         logger.info(f"API is healthy: {response.status_code}")
-        # except Exception as e:
-        #     logger.error(f"Error checking validator health: {e}")
-=======
-    while True:
-        await asyncio.sleep(1)
-        time_diff = -start + (start := time.time())
-        logger.debug(f"Running {time_diff:.2f} seconds")
->>>>>>> 20a3858b
+    with Validator() as v:
+        while True:
+            logger.info(
+                f"Validator running:: network: {settings.SUBTENSOR.network} "
+                f"| block: {v.estimate_block} "
+                f"| step: {v.step} "
+                f"| uid: {v.uid} "
+                f"| last updated: {v.estimate_block - settings.METAGRAPH.last_update[v.uid]} "
+                f"| vtrust: {settings.METAGRAPH.validator_trust[v.uid]:.3f} "
+                f"| emission {settings.METAGRAPH.emission[v.uid]:.3f}"
+            )
+            print(v.block)
+            time.sleep(5)
+
+            if v.should_exit:
+                logger.warning("Ending validator...")
 
 
 # The main function parses the configuration and runs the validator.
