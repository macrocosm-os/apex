import asyncio
import multiprocessing as mp
import sys
import time

import loguru
import torch
import wandb

# ruff: noqa: E402
from shared import settings

shared_settings = settings.shared_settings
settings.shared_settings = settings.SharedSettings.load(mode="validator")


from prompting.llms.utils import GPUInfo

# Add a handler to write logs to a file
loguru.logger.add("logfile.log", rotation="1000 MB", retention="10 days", level="DEBUG")
from loguru import logger

torch.multiprocessing.set_start_method("spawn", force=True)

NEURON_SAMPLE_SIZE = 100


def create_loop_process(task_queue, scoring_queue, reward_events):
    async def spawn_loops(task_queue, scoring_queue, reward_events):
        # ruff: noqa: E402
        wandb.setup()
        from shared import settings

        settings.shared_settings = settings.SharedSettings.load(mode="validator")

        from prompting.llms.model_manager import model_scheduler
        from prompting.miner_availability.miner_availability import availability_checking_loop
        from prompting.rewards.scoring import task_scorer
        from prompting.tasks.task_creation import task_loop
        from prompting.tasks.task_sending import task_sender
        from prompting.weight_setting.weight_setter import weight_setter
        from shared.profiling import profiler

        logger.info("Starting Profiler...")
        asyncio.create_task(profiler.print_stats(), name="Profiler"),

        # -------- Duplicate of create_task_loop ----------
        logger.info("Starting AvailabilityCheckingLoop...")
        asyncio.create_task(availability_checking_loop.start())

        logger.info("Starting TaskSender...")
        asyncio.create_task(task_sender.start(task_queue, scoring_queue))

        logger.info("Starting TaskLoop...")
        asyncio.create_task(task_loop.start(task_queue, scoring_queue))
        # -------------------------------------------------

        logger.info("Starting ModelScheduler...")
        asyncio.create_task(model_scheduler.start(scoring_queue), name="ModelScheduler"),
        logger.info("Starting TaskScorer...")
        asyncio.create_task(task_scorer.start(scoring_queue, reward_events), name="TaskScorer"),
        logger.info("Starting WeightSetter...")
        asyncio.create_task(weight_setter.start(reward_events))

        # Main monitoring loop
        start = time.time()

        logger.info("Starting Main Monitoring Loop...")
        while True:
            await asyncio.sleep(5)
            current_time = time.time()
            time_diff = current_time - start
            start = current_time

            # Check if all tasks are still running
            logger.debug(f"Running {time_diff:.2f} seconds")
            logger.debug(f"Number of tasks in Task Queue: {len(task_queue)}")
            logger.debug(f"Number of tasks in Scoring Queue: {len(scoring_queue)}")
            logger.debug(f"Number of tasks in Reward Events: {len(reward_events)}")

    asyncio.run(spawn_loops(task_queue, scoring_queue, reward_events))


def start_api(scoring_queue, reward_events):
    async def start():
<<<<<<< HEAD
        await start_scoring_api(scoring_queue, reward_events)
=======
        from prompting.api.api import start_scoring_api  # noqa: F401

        await start_scoring_api()
>>>>>>> dbeaa298
        while True:
            await asyncio.sleep(10)
            logger.debug("Running API...")

    asyncio.run(start())


# def create_task_loop(task_queue, scoring_queue):
#     async def start(task_queue, scoring_queue):
#         logger.info("Starting AvailabilityCheckingLoop...")
#         asyncio.create_task(availability_checking_loop.start())

#         logger.info("Starting TaskSender...")
#         asyncio.create_task(task_sender.start(task_queue, scoring_queue))

#         logger.info("Starting TaskLoop...")
#         asyncio.create_task(task_loop.start(task_queue, scoring_queue))
#         while True:
#             await asyncio.sleep(10)
#             logger.debug("Running task loop...")

#     asyncio.run(start(task_queue, scoring_queue))


async def main():
    # will start checking the availability of miners at regular intervals, needed for API and Validator
    with torch.multiprocessing.Manager() as manager:
        reward_events = manager.list()
        scoring_queue = manager.list()
        task_queue = manager.list()

        # Create process pool for managed processes
        processes = []

        try:
            # # Start checking the availability of miners at regular intervals

            if shared_settings.DEPLOY_SCORING_API:
                # Use multiprocessing to bypass API blocking issue
                api_process = mp.Process(target=start_api, args=(scoring_queue, reward_events), name="API_Process")
                api_process.start()
                processes.append(api_process)

            loop_process = mp.Process(
                target=create_loop_process, args=(task_queue, scoring_queue, reward_events), name="LoopProcess"
            )
            # task_loop_process = mp.Process(
            #     target=create_task_loop, args=(task_queue, scoring_queue), name="TaskLoopProcess"
            # )
            loop_process.start()
            # task_loop_process.start()
            processes.append(loop_process)
            # processes.append(task_loop_process)
            GPUInfo.log_gpu_info()

            step = 0
            while True:
                await asyncio.sleep(30)
                if (
                    shared_settings.SUBTENSOR.get_current_block()
                    - shared_settings.METAGRAPH.last_update[shared_settings.UID]
                    > 500
                    and step > 120
                ):
                    logger.warning(
                        f"UPDATES HAVE STALED FOR {shared_settings.SUBTENSOR.get_current_block() - shared_settings.METAGRAPH.last_update[shared_settings.UID]} BLOCKS AND {step} STEPS"
                    )
                    logger.warning(
                        f"STALED: {shared_settings.SUBTENSOR.get_current_block()}, {shared_settings.METAGRAPH.block}"
                    )
                    sys.exit(1)
                step += 1

        except Exception as e:
            logger.error(f"Main loop error: {e}")
            raise
        finally:
            wandb.teardown()
            # Clean up processes
            for process in processes:
                if process.is_alive():
                    process.terminate()
                    process.join()


# The main function parses the configuration and runs the validator.
if __name__ == "__main__":
    asyncio.run(main())<|MERGE_RESOLUTION|>--- conflicted
+++ resolved
@@ -83,13 +83,9 @@
 
 def start_api(scoring_queue, reward_events):
     async def start():
-<<<<<<< HEAD
+        from prompting.api.api import start_scoring_api  # noqa: F401
         await start_scoring_api(scoring_queue, reward_events)
-=======
-        from prompting.api.api import start_scoring_api  # noqa: F401
 
-        await start_scoring_api()
->>>>>>> dbeaa298
         while True:
             await asyncio.sleep(10)
             logger.debug("Running API...")
