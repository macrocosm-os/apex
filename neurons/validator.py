import asyncio
import multiprocessing as pymp
import sys

import netaddr
import requests
import torch
import torch.multiprocessing as mp
import wandb
from bittensor.core.extrinsics.serving import serve_extrinsic
from loguru import logger

from prompting.llms.model_manager import AsyncModelScheduler, ModelManager
from prompting.rewards.scoring import task_scorer

# ruff: noqa: E402
from shared import settings
from shared.logging import init_wandb

settings.shared_settings = settings.SharedSettings.load(mode="validator")

from prompting.llms.utils import GPUInfo

logger.remove()
logger.add("logfile.log", rotation="100 MB", retention="10 days", level="DEBUG")
logger.add("err.log", rotation="100 MB", retention="10 days", level="WARNING")
logger.add(sys.stderr, level=settings.shared_settings.LOG_LEVEL)

torch.multiprocessing.set_start_method("spawn", force=True)


async def create_loop_process(
    model_scheduler: AsyncModelScheduler,
    task_queue: list,
    scoring_queue: list,
    reward_events: list,
    miners_dict: dict,
    event_restart: pymp.synchronize.Event,
):
    event_restart.clear()
    settings.shared_settings = settings.SharedSettings.load(mode="validator")
    if settings.shared_settings.WANDB_ON:
        init_wandb(neuron="validator")

    async def spawn_loops(task_queue, scoring_queue, reward_events, miners_dict):
        # ruff: noqa: E402
        from prompting.tasks.task_creation import task_loop
        from shared.profiling import profiler

<<<<<<< HEAD
        logger.info("Starting Profiler...")
        asyncio.create_task(profiler.print_stats(), name="Profiler"),

        logger.info("Starting TaskLoop...")
        asyncio.create_task(task_loop.start(task_queue, scoring_queue, miners_dict, simultaneous_loops=3))

        logger.info("Starting ModelScheduler...")
        asyncio.create_task(model_scheduler.start(scoring_queue), name="ModelScheduler"),
        logger.info("Starting TaskScorer...")
        asyncio.create_task(task_scorer.start(scoring_queue, reward_events, simultaneous_loops=5), name="TaskScorer"),
=======
        logger.info("Starting loops...")
        profile = asyncio.create_task(profiler.print_stats(), name="Profiler")
        # TODO: Revisit why do we need simultaneous loops?
        tasks = asyncio.create_task(task_loop.start(task_queue, scoring_queue, miners_dict, simultaneous_loops=2))
        models = asyncio.create_task(model_scheduler.start(scoring_queue, event_restart), name="ModelScheduler")
        scorer = asyncio.create_task(
            task_scorer.start(model_scheduler, scoring_queue, reward_events, simultaneous_loops=2), name="TaskScorer"
        )
        all_tasks = [profile, tasks, models, scorer]
>>>>>>> 0a5abd2e

        while True:
            await asyncio.sleep(5)
            logger.debug(
                f"Task Queue {len(task_queue)}. Scoring Queue {len(scoring_queue)}. Reward Events {len(reward_events)}"
            )
            if event_restart.is_set():
                for t in all_tasks:
                    t.cancel()
                await asyncio.gather(*all_tasks)
                raise MemoryError("Detected restart event in LoopProcess. Exiting")

    try:
        await spawn_loops(task_queue, scoring_queue, reward_events, miners_dict)
    except Exception as e:
        logger.exception(f"Terminating loop process: {e}")
    finally:
        logger.info("Cleaning up resources...")

        # Ensure wandb is closed properly
        if settings.shared_settings.WANDB_ON:
            wandb.finish()
            logger.info("WandB run finished.")


def start_api(
    scoring_queue: list,
    reward_events: list,
    miners_dict: dict,
):
    from prompting.api.api import start_scoring_api  # noqa: F401

    async def start():
        try:
            external_ip = requests.get("https://checkip.amazonaws.com").text.strip()
            netaddr.IPAddress(external_ip)

            serve_success = serve_extrinsic(
                subtensor=settings.shared_settings.SUBTENSOR,
                wallet=settings.shared_settings.WALLET,
                ip=external_ip,
                port=settings.shared_settings.SCORING_API_PORT,
                protocol=4,
                netuid=settings.shared_settings.NETUID,
            )

            logger.debug(f"Serve success: {serve_success}")
        except Exception as e:
            logger.warning(f"Failed to serve scoring api to chain: {e}")
        await start_scoring_api(task_scorer, scoring_queue, reward_events, miners_dict)

        while True:
            await asyncio.sleep(10)

    asyncio.run(start())


def start_task_sending_loop(
    task_queue: list,
    scoring_queue: list,
    miners_dict: dict,
):
    async def spawn_loops(task_queue, scoring_queue, miners_dict: dict):
        from prompting.tasks.task_sending import task_sender

        logger.info("Starting task sending loop in validator...")
        asyncio.create_task(task_sender.start(task_queue, scoring_queue, miners_dict, simultaneous_loops=1))
        logger.error("Task sending loop started")
        while True:
            await asyncio.sleep(5)
            logger.debug("Task sending loop is running")

    try:
        logger.info("Starting task sending loop in validator...")
        asyncio.run(spawn_loops(task_queue, scoring_queue, miners_dict))

    except Exception as e:
        logger.exception(f"Task sending loop error: {e}")
        raise


def start_availability_checking_loop(miners_dict: dict):
    async def spawn_loops(miners_dict: dict):
        from prompting.miner_availability.miner_availability import availability_checking_loop

        logger.info("Starting availability checking loop in validator...")
        asyncio.create_task(availability_checking_loop.start(miners_dict))
        while True:
            await asyncio.sleep(5)
            logger.debug("Availability checking loop is running")

    try:
        logger.info("Starting availability checking loop in validator...")
        asyncio.run(spawn_loops(miners_dict))

    except Exception as e:
        logger.exception(f"Availability checking loop error: {e}")
        raise


def start_weight_setter_loop(reward_events):
    async def spawn_loops(reward_events):
        from prompting.weight_setting.weight_setter import weight_setter

        logger.info("Starting weight setter loop in validator...")
        asyncio.create_task(weight_setter.start(reward_events))
        while True:
            await asyncio.sleep(5)
            logger.debug("Weight setter loop is running")

    try:
        logger.info("Starting weight setter loop in validator...")
        asyncio.run(spawn_loops(reward_events))

    except Exception as e:
        logger.exception(f"Weight setter loop error: {e}")
        raise


async def main(
    cache_rewards: list | None = None,
    cache_scores: list | None = None,
    cache_tasks: list | None = None,
    cache_miners: dict | None = None,
):
    # will start checking the availability of miners at regular intervals, needed for API and Validator
    with mp.Manager() as manager:
        reward_events = manager.list(list(cache_rewards) if cache_rewards else [])
        scoring_queue = manager.list(list(cache_scores) if cache_scores else [])
        task_queue = manager.list(list(cache_tasks) if cache_tasks else [])
        miners_dict = manager.dict(dict(cache_miners) if cache_miners else {})
        event_restart = mp.Event()
        processes: list[mp.Process] = []
        tasks: list[asyncio.Task] = []

        model_scheduler = AsyncModelScheduler(llm_model_manager=ModelManager(event_restart=event_restart), sync=True)

        try:
            # Start checking the availability of miners at regular intervals
            if settings.shared_settings.DEPLOY_SCORING_API:
                # Use multiprocessing to bypass API blocking issue
                api_process = mp.Process(
                    target=start_api, args=(scoring_queue, reward_events, miners_dict), name="APIProcess"
                )
                api_process.start()
                processes.append(api_process)

            availability_process = mp.Process(
                target=start_availability_checking_loop,
                args=(miners_dict,),
                name="AvailabilityProcess",
            )
            availability_process.start()
            processes.append(availability_process)

            loop_task = asyncio.create_task(
                create_loop_process(
                    model_scheduler=model_scheduler,
                    task_queue=task_queue,
                    scoring_queue=scoring_queue,
                    reward_events=reward_events,
                    miners_dict=miners_dict,
                    event_restart=event_restart,
                )
            )
            tasks.append(loop_task)

            sending_task = mp.Process(
                target=start_task_sending_loop,
                args=(task_queue, scoring_queue, miners_dict),
                name="SendingTaskProcess",
            )
            sending_task.start()
            processes.append(sending_task)

            weight_setter_process = mp.Process(
                target=start_weight_setter_loop,
                args=(reward_events,),
                name="WeightSetterProcess",
            )
            weight_setter_process.start()
            processes.append(weight_setter_process)

            GPUInfo.log_gpu_info()

            step = 0
            while True:
                await asyncio.sleep(30)
                if event_restart.is_set():
                    logger.warning("Restart event detected. Restarting LoopProcess...")
                    break

                block = settings.shared_settings.SUBTENSOR.get_current_block()
                if (
                    block - settings.shared_settings.METAGRAPH.last_update[settings.shared_settings.UID] > 500
                    and step > 120
                ):
                    last_update_block = settings.shared_settings.METAGRAPH.last_update[settings.shared_settings.UID]
                    logger.warning(
                        f"Metagraph hasn't been updated for {block - last_update_block} blocks. "
                        f"Staled block: {block}, Last update: {last_update_block}"
                    )
                    break  # Exit the loop
                step += 1

        except KeyboardInterrupt:
            logger.info("KeyboardInterrupt detected. Shutting down gracefully...")
        except Exception as e:
            logger.error(f"Main loop error: {e}")
            raise
        finally:
            for t in tasks:
                t.cancel()
            await asyncio.gather(*tasks)

            for process in processes:
                if process.is_alive():
                    process.terminate()
                    process.join()
            sys.exit(1)


# The main function parses the configuration and runs the validator.
if __name__ == "__main__":
    asyncio.run(main())<|MERGE_RESOLUTION|>--- conflicted
+++ resolved
@@ -47,18 +47,6 @@
         from prompting.tasks.task_creation import task_loop
         from shared.profiling import profiler
 
-<<<<<<< HEAD
-        logger.info("Starting Profiler...")
-        asyncio.create_task(profiler.print_stats(), name="Profiler"),
-
-        logger.info("Starting TaskLoop...")
-        asyncio.create_task(task_loop.start(task_queue, scoring_queue, miners_dict, simultaneous_loops=3))
-
-        logger.info("Starting ModelScheduler...")
-        asyncio.create_task(model_scheduler.start(scoring_queue), name="ModelScheduler"),
-        logger.info("Starting TaskScorer...")
-        asyncio.create_task(task_scorer.start(scoring_queue, reward_events, simultaneous_loops=5), name="TaskScorer"),
-=======
         logger.info("Starting loops...")
         profile = asyncio.create_task(profiler.print_stats(), name="Profiler")
         # TODO: Revisit why do we need simultaneous loops?
@@ -68,7 +56,6 @@
             task_scorer.start(model_scheduler, scoring_queue, reward_events, simultaneous_loops=2), name="TaskScorer"
         )
         all_tasks = [profile, tasks, models, scorer]
->>>>>>> 0a5abd2e
 
         while True:
             await asyncio.sleep(5)
