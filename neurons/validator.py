import asyncio
import multiprocessing as mp
import sys
import time

import loguru
import torch
import wandb

# ruff: noqa: E402
from shared import settings

shared_settings = settings.shared_settings
settings.shared_settings = settings.SharedSettings.load(mode="validator")


<<<<<<< HEAD
import loguru
import torch
=======
from prompting.llms.utils import GPUInfo

# Add a handler to write logs to a file
loguru.logger.add("logfile.log", rotation="1000 MB", retention="10 days", level="DEBUG")
from loguru import logger
>>>>>>> 2b9a7ce5

torch.multiprocessing.set_start_method("spawn", force=True)

# Add a handler to write logs to a file
loguru.logger.add("logfile.log", rotation="1000 MB", retention="10 days", level="DEBUG")
from loguru import logger

torch.multiprocessing.set_start_method("spawn", force=True)

NEURON_SAMPLE_SIZE = 100


def create_loop_process(task_queue, scoring_queue, reward_events):
    async def spawn_loops(task_queue, scoring_queue, reward_events):
<<<<<<< HEAD
        logger.info("Starting Profiler...")
        asyncio.create_task(profiler.print_stats(), name="Profiler"),
=======
        # ruff: noqa: E402
        wandb.setup()
        from shared import settings

        settings.shared_settings = settings.SharedSettings.load(mode="validator")

        from prompting.llms.model_manager import model_scheduler
        from prompting.miner_availability.miner_availability import availability_checking_loop
        from prompting.rewards.scoring import task_scorer
        from prompting.tasks.task_creation import task_loop
        from prompting.tasks.task_sending import task_sender
        from prompting.weight_setting.weight_setter import weight_setter
        from shared.profiling import profiler

        logger.info("Starting Profiler...")
        asyncio.create_task(profiler.print_stats(), name="Profiler"),

        # -------- Duplicate of create_task_loop ----------
        logger.info("Starting AvailabilityCheckingLoop...")
        asyncio.create_task(availability_checking_loop.start())

        logger.info("Starting TaskSender...")
        asyncio.create_task(task_sender.start(task_queue, scoring_queue))

        logger.info("Starting TaskLoop...")
        asyncio.create_task(task_loop.start(task_queue, scoring_queue))
        # -------------------------------------------------

>>>>>>> 2b9a7ce5
        logger.info("Starting ModelScheduler...")
        asyncio.create_task(model_scheduler.start(scoring_queue), name="ModelScheduler"),
        logger.info("Starting TaskScorer...")
        asyncio.create_task(task_scorer.start(scoring_queue, reward_events), name="TaskScorer"),
        logger.info("Starting WeightSetter...")
        asyncio.create_task(weight_setter.start(reward_events))

        # Main monitoring loop
        start = time.time()

        logger.info("Starting Main Monitoring Loop...")
        while True:
            await asyncio.sleep(5)
            current_time = time.time()
            time_diff = current_time - start
            start = current_time

            # Check if all tasks are still running
            logger.debug(f"Running {time_diff:.2f} seconds")
            logger.debug(f"Number of tasks in Task Queue: {len(task_queue)}")
            logger.debug(f"Number of tasks in Scoring Queue: {len(scoring_queue)}")
            logger.debug(f"Number of tasks in Reward Events: {len(reward_events)}")

    asyncio.run(spawn_loops(task_queue, scoring_queue, reward_events))


def start_api():
    async def start():
<<<<<<< HEAD
=======
        from prompting.api.api import start_scoring_api  # noqa: F401

>>>>>>> 2b9a7ce5
        await start_scoring_api()
        while True:
            await asyncio.sleep(10)
            logger.debug("Running API...")

    asyncio.run(start())


<<<<<<< HEAD
def create_task_loop(task_queue, scoring_queue):
    async def start(task_queue, scoring_queue):
        logger.info("Starting AvailabilityCheckingLoop...")
        asyncio.create_task(availability_checking_loop.start())

        logger.info("Starting TaskSender...")
        asyncio.create_task(task_sender.start(task_queue, scoring_queue))

        logger.info("Starting TaskLoop...")
        asyncio.create_task(task_loop.start(task_queue, scoring_queue))
        while True:
            await asyncio.sleep(10)
            logger.debug("Running task loop...")

    asyncio.run(start(task_queue, scoring_queue))
=======
# def create_task_loop(task_queue, scoring_queue):
#     async def start(task_queue, scoring_queue):
#         logger.info("Starting AvailabilityCheckingLoop...")
#         asyncio.create_task(availability_checking_loop.start())

#         logger.info("Starting TaskSender...")
#         asyncio.create_task(task_sender.start(task_queue, scoring_queue))

#         logger.info("Starting TaskLoop...")
#         asyncio.create_task(task_loop.start(task_queue, scoring_queue))
#         while True:
#             await asyncio.sleep(10)
#             logger.debug("Running task loop...")

#     asyncio.run(start(task_queue, scoring_queue))
>>>>>>> 2b9a7ce5


async def main():
    # will start checking the availability of miners at regular intervals, needed for API and Validator
    with torch.multiprocessing.Manager() as manager:
        reward_events = manager.list()
        scoring_queue = manager.list()
        task_queue = manager.list()

        # Create process pool for managed processes
        processes = []

        try:
            # # Start checking the availability of miners at regular intervals

            if shared_settings.DEPLOY_SCORING_API:
                # Use multiprocessing to bypass API blocking issue
                api_process = mp.Process(target=start_api, name="API_Process")
                api_process.start()
                processes.append(api_process)

            loop_process = mp.Process(
                target=create_loop_process, args=(task_queue, scoring_queue, reward_events), name="LoopProcess"
            )
<<<<<<< HEAD
            task_loop_process = mp.Process(
                target=create_task_loop, args=(task_queue, scoring_queue), name="TaskLoopProcess"
            )
            loop_process.start()
            task_loop_process.start()
            processes.append(loop_process)
            processes.append(task_loop_process)
            GPUInfo.log_gpu_info()

            while True:
                await asyncio.sleep(10)
                logger.debug("Running...")
=======
            # task_loop_process = mp.Process(
            #     target=create_task_loop, args=(task_queue, scoring_queue), name="TaskLoopProcess"
            # )
            loop_process.start()
            # task_loop_process.start()
            processes.append(loop_process)
            # processes.append(task_loop_process)
            GPUInfo.log_gpu_info()

            step = 0
            while True:
                await asyncio.sleep(30)
                if (
                    shared_settings.SUBTENSOR.get_current_block()
                    - shared_settings.METAGRAPH.last_update[shared_settings.UID]
                    > 500
                    and step > 120
                ):
                    logger.warning(
                        f"UPDATES HAVE STALED FOR {shared_settings.SUBTENSOR.get_current_block() - shared_settings.METAGRAPH.last_update[shared_settings.UID]} BLOCKS AND {step} STEPS"
                    )
                    logger.warning(
                        f"STALED: {shared_settings.SUBTENSOR.get_current_block()}, {shared_settings.METAGRAPH.block}"
                    )
                    sys.exit(1)
                step += 1
>>>>>>> 2b9a7ce5

        except Exception as e:
            logger.error(f"Main loop error: {e}")
            raise
        finally:
<<<<<<< HEAD
=======
            wandb.teardown()
>>>>>>> 2b9a7ce5
            # Clean up processes
            for process in processes:
                if process.is_alive():
                    process.terminate()
                    process.join()


# The main function parses the configuration and runs the validator.
if __name__ == "__main__":
    asyncio.run(main())<|MERGE_RESOLUTION|>--- conflicted
+++ resolved
@@ -14,18 +14,7 @@
 settings.shared_settings = settings.SharedSettings.load(mode="validator")
 
 
-<<<<<<< HEAD
-import loguru
-import torch
-=======
 from prompting.llms.utils import GPUInfo
-
-# Add a handler to write logs to a file
-loguru.logger.add("logfile.log", rotation="1000 MB", retention="10 days", level="DEBUG")
-from loguru import logger
->>>>>>> 2b9a7ce5
-
-torch.multiprocessing.set_start_method("spawn", force=True)
 
 # Add a handler to write logs to a file
 loguru.logger.add("logfile.log", rotation="1000 MB", retention="10 days", level="DEBUG")
@@ -38,10 +27,6 @@
 
 def create_loop_process(task_queue, scoring_queue, reward_events):
     async def spawn_loops(task_queue, scoring_queue, reward_events):
-<<<<<<< HEAD
-        logger.info("Starting Profiler...")
-        asyncio.create_task(profiler.print_stats(), name="Profiler"),
-=======
         # ruff: noqa: E402
         wandb.setup()
         from shared import settings
@@ -70,7 +55,6 @@
         asyncio.create_task(task_loop.start(task_queue, scoring_queue))
         # -------------------------------------------------
 
->>>>>>> 2b9a7ce5
         logger.info("Starting ModelScheduler...")
         asyncio.create_task(model_scheduler.start(scoring_queue), name="ModelScheduler"),
         logger.info("Starting TaskScorer...")
@@ -99,11 +83,8 @@
 
 def start_api():
     async def start():
-<<<<<<< HEAD
-=======
         from prompting.api.api import start_scoring_api  # noqa: F401
 
->>>>>>> 2b9a7ce5
         await start_scoring_api()
         while True:
             await asyncio.sleep(10)
@@ -112,23 +93,6 @@
     asyncio.run(start())
 
 
-<<<<<<< HEAD
-def create_task_loop(task_queue, scoring_queue):
-    async def start(task_queue, scoring_queue):
-        logger.info("Starting AvailabilityCheckingLoop...")
-        asyncio.create_task(availability_checking_loop.start())
-
-        logger.info("Starting TaskSender...")
-        asyncio.create_task(task_sender.start(task_queue, scoring_queue))
-
-        logger.info("Starting TaskLoop...")
-        asyncio.create_task(task_loop.start(task_queue, scoring_queue))
-        while True:
-            await asyncio.sleep(10)
-            logger.debug("Running task loop...")
-
-    asyncio.run(start(task_queue, scoring_queue))
-=======
 # def create_task_loop(task_queue, scoring_queue):
 #     async def start(task_queue, scoring_queue):
 #         logger.info("Starting AvailabilityCheckingLoop...")
@@ -144,7 +108,6 @@
 #             logger.debug("Running task loop...")
 
 #     asyncio.run(start(task_queue, scoring_queue))
->>>>>>> 2b9a7ce5
 
 
 async def main():
@@ -169,20 +132,6 @@
             loop_process = mp.Process(
                 target=create_loop_process, args=(task_queue, scoring_queue, reward_events), name="LoopProcess"
             )
-<<<<<<< HEAD
-            task_loop_process = mp.Process(
-                target=create_task_loop, args=(task_queue, scoring_queue), name="TaskLoopProcess"
-            )
-            loop_process.start()
-            task_loop_process.start()
-            processes.append(loop_process)
-            processes.append(task_loop_process)
-            GPUInfo.log_gpu_info()
-
-            while True:
-                await asyncio.sleep(10)
-                logger.debug("Running...")
-=======
             # task_loop_process = mp.Process(
             #     target=create_task_loop, args=(task_queue, scoring_queue), name="TaskLoopProcess"
             # )
@@ -209,16 +158,12 @@
                     )
                     sys.exit(1)
                 step += 1
->>>>>>> 2b9a7ce5
 
         except Exception as e:
             logger.error(f"Main loop error: {e}")
             raise
         finally:
-<<<<<<< HEAD
-=======
             wandb.teardown()
->>>>>>> 2b9a7ce5
             # Clean up processes
             for process in processes:
                 if process.is_alive():
