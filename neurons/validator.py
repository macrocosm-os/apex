import time
from loguru import logger
from prompting.llms.vllm_llm import vLLMPipeline
from prompting.base.validator import BaseValidatorNeuron
from neurons.forward import log_stream_results, handle_response
from prompting.base.dendrite import DendriteResponseEvent, StreamPromptingSynapse
from prompting.tasks.task_registry import TaskRegistry
from prompting.utils.uids import get_random_uids
from prompting.tasks.base_task import BaseTask
from prompting.datasets.base import BaseDataset
from prompting import settings
import numpy as np
import asyncio
<<<<<<< HEAD
=======
from prompting.organic.organic_scoring_prompting import OrganicScoringPrompting
from prompting.utils.logging import log_event
from prompting.utils.logging import ValidatorEvent, ErrorEvent
>>>>>>> fc18567f

try:
    from prompting.organic.organic_scoring_prompting import OrganicScoringPrompting
    from organic_scoring.synth_dataset import SynthDatasetConversation
except ImportError:
    raise ImportError(
        "Could not import organic-scoring library.  Please install via poetry: `poetry install --extras 'validator'`"
    )


class Validator(BaseValidatorNeuron):
    """
    Text prompt validator neuron.
    """

    def __init__(self, config=None):
        super(Validator, self).__init__(config=config)
        logger.info("load_state()")
        self.load_state()
        self._lock = asyncio.Lock()

        self.llm_pipeline = vLLMPipeline(
            llm_model_id=settings.NEURON_MODEL_ID_VALIDATOR,
            gpus=settings.NEURON_GPUS,
            llm_max_allowed_memory_in_gb=settings.NEURON_LLM_MAX_ALLOWED_MEMORY_IN_GB,
            device=self.device,
            mock=settings.MOCK,
        )

        if self.axon is None or settings.ORGANIC_DISABLED:
            logger.warning(
                "Organic scoring is not enabled. To enable, remove '--neuron.axon_off' and '--neuron.organic_disabled'"
            )
            return

<<<<<<< HEAD
        dataset = SynthDatasetConversation()
        if dataset.exception is not None:
            logger.error(f"Organic scoring on synthetic data is disabled. Failed to load dataset: {dataset.exception}")
            dataset = None

        self._organic_scoring: OrganicScoringPrompting | None = None
        self._organic_scoring = OrganicScoringPrompting(
            axon=self.axon,
            synth_dataset=dataset,
            trigger_frequency=settings.ORGANIC_TRIGGER_FREQUENCY,
            trigger_frequency_min=settings.ORGANIC_TRIGGER_FREQUENCY_MIN,
            trigger=settings.ORGANIC_TRIGGER,
            trigger_scaling_factor=settings.ORGANIC_SCALING_FACTOR,
            llm_pipeline=self.llm_pipeline,
            dendrite=self.dendrite,
            metagraph=self.metagraph,
            update_scores=self.update_scores,
            tokenizer=self.llm_pipeline.tokenizer,
            get_random_uids=lambda: get_random_uids(self, k=settings.ORGANIC_SAMPLE_SIZE, exclude=[]),
            wallet=self.wallet,
            _lock=self._lock,
        )
        if self._organic_scoring is not None:
            self.loop.create_task(self._organic_scoring.start_loop())
=======
        # dataset = SynthDatasetConversation()
        # if dataset.exception is not None:
        #     logger.error(f"Organic scoring on synthetic data is disabled. Failed to load dataset: {dataset.exception}")
        #     dataset = None

        # self._organic_scoring = OrganicScoringPrompting(
        #     axon=self.axon,
        #     synth_dataset=SynthDatasetConversation(),
        #     trigger_frequency=settings.ORGANIC_TRIGGER_FREQUENCY,
        #     trigger_frequency_min=settings.ORGANIC_TRIGGER_FREQUENCY_MIN,
        #     trigger=settings.ORGANIC_TRIGGER,
        #     trigger_scaling_factor=settings.ORGANIC_SCALING_FACTOR,
        #     llm_pipeline=self.llm_pipeline,
        #     dendrite=self.dendrite,
        #     metagraph=settings.METAGRAPH,
        #     update_scores=self.update_scores,
        #     tokenizer=self.llm_pipeline.tokenizer,
        #     get_random_uids=lambda _: get_random_uids(self, k=settings.ORGANIC_SAMPLE_SIZE, exclude=[]),
        #     wallet=settings.WALLET,
        #     _lock=self._lock,
        # )
        # if self._organic_scoring is not None:
        #     self.loop.create_task(self._organic_scoring.start_loop())
>>>>>>> fc18567f

    async def run_step(
        self, task: BaseTask, dataset: BaseDataset, k: int, timeout: float, exclude: list = None
    ) -> ValidatorEvent | ErrorEvent | None:
        """Executes a single step of the agent, which consists of:
        - Getting a list of uids to query
        - Querying the network
        - Rewarding the network
        - Updating the scores
        - Logging the event

        Args:
            agent (HumanAgent): The agent to run the step for.
            roles (List[str]): The roles for the synapse.
            messages (List[str]): The messages for the synapse.
            k (int): The number of uids to query.
            timeout (float): The timeout for the queries.
            exclude (list, optional): The list of uids to exclude from the query. Defaults to [].
        """
        try:
            logger.debug("run_step", task.__class__.__name__)
            if not (dataset_entry := dataset.random()):
                logger.warning(f"Dataset {dataset.__class__.__name__} returned None. Skipping step.")
                return None
            # Generate the query and reference for the task
            query, reference = task.generate_query_reference(self.llm_pipeline, dataset_entry)
            # task.generate_reference(self.llm_pipeline)

            # Record event start time.
            start_time = time.time()

            # Get the list of uids to query for this step.
            uids = get_random_uids(self, k=k, exclude=exclude or [])

            axons = [settings.METAGRAPH.axons[uid] for uid in uids]

            # Directly call dendrite and process responses in parallel
            streams_responses = await self.dendrite(
                axons=axons,
                synapse=StreamPromptingSynapse(roles=["user"], messages=[query]),
                timeout=timeout,
                deserialize=False,
                streaming=True,
            )

            # Prepare the task for handling stream responses
            stream_results = await handle_response(
                stream_results_dict=dict(zip(uids, streams_responses)), tokenizer=self.llm_pipeline.tokenizer
            )

            log_stream_results(stream_results)

            # Encapsulate the responses in a response event (dataclass)
            response_event = DendriteResponseEvent(stream_results=stream_results, uids=uids, timeout=timeout)

            logger.info(f"Created DendriteResponseEvent:\n {response_event}")

            # Reward the responses and get the reward result (dataclass)
            # This contains a list of RewardEvents but can be exported as a dict (column-wise) for logging etc
            reward_pipeline = TaskRegistry.get_task_reward(task)
            reward_events, penalty_events, rewards = reward_pipeline.apply(
                response_event=response_event, reference=reference, challenge=query
            )

            logger.info(f"Created RewardResult:\n {rewards}")

            best_response = response_event.completions[np.argmax(rewards)]

            self.update_scores(rewards, uids)

            # Log the step event.
            return ValidatorEvent(
                best=best_response or "",
                block=self.block,
                step=self.step,
                step_time=time.time() - start_time,
                reward_events=reward_events or [],
                penalty_events=penalty_events or [],
                response_event=response_event,
            )
        except Exception as ex:
            logger.exception(ex)
            return ErrorEvent(
                error=str(ex),
            )

    async def forward(self):
        """
        Encapsulates a full conversation between the validator and miners. Contains one or more rounds of request-response.

        """
        logger.info("🚀 Starting forward loop...")
        forward_start_time = time.time()

        while True:
            logger.info(f"📋 Selecting task... from {TaskRegistry.task_configs}")
            task_config = TaskRegistry.random()
            logger.info(f"📋 Creating {task_config.task.__name__} task... ")
            try:
                task, dataset = TaskRegistry.create_random_task_with_dataset()
                break
            except Exception as ex:
                logger.exception(ex)

        exclude_uids = []

        # when run_step is called, the agent updates its progress
        async with self._lock:
            event = await self.run_step(
                task=task,
                dataset=dataset,
                k=settings.NEURON_SAMPLE_SIZE,
                timeout=settings.NEURON_TIMEOUT,
                exclude=exclude_uids,
            )

        # Adds forward time to event and logs it to wandb
        if not event:
            return

        event.forward_time = time.time() - forward_start_time
        log_event(event)

        # accepted_answer = event["best"] if random.random() < 0.5 else agent.task.reference

    def __enter__(self):
        if settings.NO_BACKGROUND_THREAD:
            logger.warning("Running validator in main thread.")
            self.run()
        else:
            self.run_in_background_thread()

        return self

    def __exit__(self, exc_type, exc_value, traceback):
        """
        Stops the validator's background operations upon exiting the context.
        This method facilitates the use of the validator in a 'with' statement.

        Args:
            exc_type: The type of the exception that caused the context to be exited.
                      None if the context was exited without an exception.
            exc_value: The instance of the exception that caused the context to be exited.
                       None if the context was exited without an exception.
            traceback: A traceback object encoding the stack trace.
                       None if the context was exited without an exception.
        """
        if self.is_running:
            logger.debug("Stopping validator in background thread.")
            self.should_exit = True
            self.thread.join(5)
            self.is_running = False
            logger.debug("Stopped")


# The main function parses the configuration and runs the validator.
if __name__ == "__main__":
    with Validator() as v:
        while True:
            logger.info(
                f"Validator running:: network: {v.subtensor.network} | block: {v.block} | step: {v.step} | uid: {v.uid} | last updated: {v.block-v.metagraph.last_update[v.uid]} | vtrust: {v.metagraph.validator_trust[v.uid]:.3f} | emission {v.metagraph.emission[v.uid]:.3f}"
            )
            time.sleep(5)

            if v.should_exit:
                logger.warning("Ending validator...")
                break<|MERGE_RESOLUTION|>--- conflicted
+++ resolved
@@ -9,14 +9,10 @@
 from prompting.tasks.base_task import BaseTask
 from prompting.datasets.base import BaseDataset
 from prompting import settings
+from prompting.utils.logging import log_event
+from prompting.utils.logging import ValidatorEvent, ErrorEvent
 import numpy as np
 import asyncio
-<<<<<<< HEAD
-=======
-from prompting.organic.organic_scoring_prompting import OrganicScoringPrompting
-from prompting.utils.logging import log_event
-from prompting.utils.logging import ValidatorEvent, ErrorEvent
->>>>>>> fc18567f
 
 try:
     from prompting.organic.organic_scoring_prompting import OrganicScoringPrompting
@@ -52,7 +48,6 @@
             )
             return
 
-<<<<<<< HEAD
         dataset = SynthDatasetConversation()
         if dataset.exception is not None:
             logger.error(f"Organic scoring on synthetic data is disabled. Failed to load dataset: {dataset.exception}")
@@ -77,31 +72,6 @@
         )
         if self._organic_scoring is not None:
             self.loop.create_task(self._organic_scoring.start_loop())
-=======
-        # dataset = SynthDatasetConversation()
-        # if dataset.exception is not None:
-        #     logger.error(f"Organic scoring on synthetic data is disabled. Failed to load dataset: {dataset.exception}")
-        #     dataset = None
-
-        # self._organic_scoring = OrganicScoringPrompting(
-        #     axon=self.axon,
-        #     synth_dataset=SynthDatasetConversation(),
-        #     trigger_frequency=settings.ORGANIC_TRIGGER_FREQUENCY,
-        #     trigger_frequency_min=settings.ORGANIC_TRIGGER_FREQUENCY_MIN,
-        #     trigger=settings.ORGANIC_TRIGGER,
-        #     trigger_scaling_factor=settings.ORGANIC_SCALING_FACTOR,
-        #     llm_pipeline=self.llm_pipeline,
-        #     dendrite=self.dendrite,
-        #     metagraph=settings.METAGRAPH,
-        #     update_scores=self.update_scores,
-        #     tokenizer=self.llm_pipeline.tokenizer,
-        #     get_random_uids=lambda _: get_random_uids(self, k=settings.ORGANIC_SAMPLE_SIZE, exclude=[]),
-        #     wallet=settings.WALLET,
-        #     _lock=self._lock,
-        # )
-        # if self._organic_scoring is not None:
-        #     self.loop.create_task(self._organic_scoring.start_loop())
->>>>>>> fc18567f
 
     async def run_step(
         self, task: BaseTask, dataset: BaseDataset, k: int, timeout: float, exclude: list = None
