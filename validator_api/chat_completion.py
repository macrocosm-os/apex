import asyncio
import json
import math
import random
from typing import Any, AsyncGenerator, Callable, List, Optional

from fastapi import HTTPException
from fastapi.responses import StreamingResponse
from loguru import logger

from shared import settings
shared_settings = settings.shared_settings

from shared.epistula import make_openai_query
<<<<<<< HEAD
from shared.uids import get_uids
=======
from shared.settings import shared_settings
>>>>>>> 5f9384d0
from validator_api import scoring_queue
from validator_api.utils import filter_available_uids


async def peek_until_valid_chunk(
    response: AsyncGenerator, is_valid_chunk: Callable[[Any], bool]
) -> tuple[Optional[Any], Optional[AsyncGenerator]]:
    """
    Keep reading chunks until we find a 'valid' one or run out of chunks.
    Return (first_valid_chunk, a_generator_of_all_chunks_including_this_one).
    If no chunks or no valid chunks, return (None, None).
    """
    consumed = []
    valid_chunk = None

    try:
        async for chunk in response:
            consumed.append(chunk)
            if is_valid_chunk(chunk):
                valid_chunk = chunk
                break  # we found our valid chunk
    except StopAsyncIteration:
        # no more chunks
        pass

    if not consumed or valid_chunk is None:
        # Either the generator is empty or we never found a valid chunk
        return None, None

    # Rebuild a generator from the chunks we already consumed
    # plus any remaining chunks that weren't pulled yet.
    async def rebuilt_generator() -> AsyncGenerator:
        # yield everything we consumed
        for c in consumed:
            yield c
        # yield anything else still left in 'response'
        async for c in response:
            yield c

    return valid_chunk, rebuilt_generator()


def is_valid_chunk(chunk: Any) -> bool:
    if chunk:
        return (
            hasattr(chunk, "choices")
            and len(chunk.choices) > 0
            and getattr(chunk.choices[0].delta, "content", None) is not None
        )


async def peek_first_chunk(
    response: AsyncGenerator,
) -> tuple[Optional[any], Optional[AsyncGenerator]]:
    """
    Pull one chunk from the async generator and return:
      (the_chunk, a_new_generator_that_includes_this_chunk)
    If the generator is empty, return (None, None).
    """
    try:
        first_chunk = await anext(response)  # or: await anext(response, default=None) in Python 3.10+
    except StopAsyncIteration:
        # Generator is empty
        return None, None

    # At this point, we have the first chunk. We need to rebuild a generator
    # that yields this chunk first, then yields the rest of the original response.
    async def reconstructed_response() -> AsyncGenerator:
        yield first_chunk
        async for c in response:
            yield c

    return first_chunk, reconstructed_response()


async def stream_from_first_response(
    responses: List[asyncio.Task], collected_chunks_list: List[List[str]], body: dict[str, any], uids: List[int]
) -> AsyncGenerator[str, None]:
    first_valid_response = None
    try:
        # Keep looping until we find a valid response or run out of tasks
        while responses and first_valid_response is None:
            done, pending = await asyncio.wait(responses, return_when=asyncio.FIRST_COMPLETED)

            for task in done:
                responses.remove(task)
                try:
                    response = await task  # This is (presumably) an async generator

                    if not response or isinstance(response, Exception):
                        continue
                    # Peak at the first chunk
                    first_chunk, rebuilt_generator = await peek_until_valid_chunk(response, is_valid_chunk)
                    if first_chunk is None:
                        continue

                    first_valid_response = rebuilt_generator
                    break

                except Exception as e:
                    logger.error(f"Error in miner response: {e}")
                    # just skip and continue to the next task

        if first_valid_response is None:
            logger.error("No valid response received from any miner")
            yield 'data: {"error": "502 - No valid response received"}\n\n'
            return

        # Stream the first valid response
        chunks_received = False
        async for chunk in first_valid_response:
            # Safely handle the chunk
            if not chunk.choices or not chunk.choices[0].delta:
                continue

            content = getattr(chunk.choices[0].delta, "content", None)
            if content is None:
                continue

            chunks_received = True
            collected_chunks_list[0].append(content)
            yield f"data: {json.dumps(chunk.model_dump())}\n\n"

        if not chunks_received:
            logger.error("Stream is empty: No chunks were received")
            yield 'data: {"error": "502 - Response is empty"}\n\n'

        yield "data: [DONE]\n\n"

        # Continue collecting remaining responses in background for scoring
        remaining = asyncio.gather(*pending, return_exceptions=True)
        remaining_tasks = asyncio.create_task(collect_remaining_responses(remaining, collected_chunks_list, body, uids))
        await remaining_tasks
        asyncio.create_task(
            scoring_queue.scoring_queue.append_response(uids=uids, body=body, chunks=collected_chunks_list)
        )

    except asyncio.CancelledError:
        logger.info("Client disconnected, streaming cancelled")
        for task in responses:
            task.cancel()
        raise
    except Exception as e:
        logger.exception(f"Error during streaming: {e}")
        yield 'data: {"error": "Internal server Error"}\n\n'


async def collect_remaining_responses(
    remaining: asyncio.Task, collected_chunks_list: List[List[str]], body: dict[str, any], uids: List[int]
):
    """Collect remaining responses for scoring without blocking the main response."""
    try:
        responses = await remaining
        logger.debug(f"responses to forward: {responses}")
        for i, response in enumerate(responses):
            if isinstance(response, Exception):
                logger.error(f"Error collecting response from uid {uids[i+1]}: {response}")
                continue

            async for chunk in response:
                if not chunk.choices or not chunk.choices[0].delta:
                    continue
                content = getattr(chunk.choices[0].delta, "content", None)
                if content is None:
                    continue
                collected_chunks_list[i + 1].append(content)

    except Exception as e:
        logger.exception(f"Error collecting remaining responses: {e}")


async def get_response_from_miner(body: dict[str, any], uid: int, timeout_seconds: int) -> tuple:
    """Get response from a single miner."""
    return await make_openai_query(
        metagraph=shared_settings.METAGRAPH,
        wallet=shared_settings.WALLET,
        body=body,
        uid=uid,
        stream=False,
        timeout_seconds=timeout_seconds,
    )


async def chat_completion(
    body: dict[str, any], uids: Optional[list[int]] = None, num_miners: int = 10
) -> tuple | StreamingResponse:
    """Handle chat completion with multiple miners in parallel."""
    body["seed"] = int(body.get("seed") or random.randint(0, 1000000))
    if not uids:
        uids = body.get("uids") or filter_available_uids(
            task=body.get("task"), model=body.get("model"), test=shared_settings.API_TEST_MODE, n_miners=num_miners
        )
        if not uids:
            raise HTTPException(status_code=500, detail="No available miners")
        uids = random.sample(uids, min(len(uids), num_miners))

    logger.debug(f"Querying uids {uids}")
    STREAM = body.get("stream", False)

    # Initialize chunks collection for each miner
    collected_chunks_list = [[] for _ in uids]

    timeout_seconds = max(
        30, max(0, math.floor(math.log2(body["sampling_parameters"].get("max_new_tokens", 256) / 256))) * 10 + 30
    )
    if STREAM:
        # Create tasks for all miners
        response_tasks = [
            asyncio.create_task(
                make_openai_query(
                    shared_settings.METAGRAPH, shared_settings.WALLET, timeout_seconds, body, uid, stream=True
                )
            )
            for uid in uids
        ]

        return StreamingResponse(
            stream_from_first_response(response_tasks, collected_chunks_list, body, uids),
            media_type="text/event-stream",
            headers={
                "Cache-Control": "no-cache",
                "Connection": "keep-alive",
            },
        )
    else:
        # For non-streaming requests, wait for first valid response
        response_tasks = [
            asyncio.create_task(get_response_from_miner(body=body, uid=uid, timeout_seconds=timeout_seconds))
            for uid in uids
        ]

        first_valid_response = None
        collected_responses = []

        while response_tasks and first_valid_response is None:
            done, pending = await asyncio.wait(response_tasks, return_when=asyncio.FIRST_COMPLETED)

            for task in done:
                try:
                    response = await task
                    if response and isinstance(response, tuple):
                        if first_valid_response is None:
                            first_valid_response = response
                        collected_responses.append(response)
                except Exception as e:
                    logger.error(f"Error in miner response: {e}")
                response_tasks.remove(task)

        if first_valid_response is None:
            raise HTTPException(status_code=502, detail="No valid response received")

        return first_valid_response[0]  # Return only the response object, not the chunks<|MERGE_RESOLUTION|>--- conflicted
+++ resolved
@@ -9,14 +9,10 @@
 from loguru import logger
 
 from shared import settings
+
 shared_settings = settings.shared_settings
 
 from shared.epistula import make_openai_query
-<<<<<<< HEAD
-from shared.uids import get_uids
-=======
-from shared.settings import shared_settings
->>>>>>> 5f9384d0
 from validator_api import scoring_queue
 from validator_api.utils import filter_available_uids
 
