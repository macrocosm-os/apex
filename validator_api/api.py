--- conflicted
+++ resolved
@@ -1,3 +1,5 @@
+import asyncio
+
 import uvicorn
 from fastapi import FastAPI
 
@@ -14,28 +16,25 @@
 app.include_router(gpt_router, tags=["GPT Endpoints"])
 app.include_router(api_management_router, tags=["API Management"])
 
+# TODO: This api requests miner availabilities from validator
+# TODO: Forward the results from miners to the validator
+
 
 @app.get("/health")
 async def health():
     return {"status": "ok"}
 
 
-<<<<<<< HEAD
 async def main():
     asyncio.create_task(update_miner_availabilities_for_api.start())
-=======
-def main():
->>>>>>> 6d4f164c
     uvicorn.run(
-        "validator_api.api:app",
+        app,
         host=shared_settings.API_HOST,
         port=shared_settings.API_PORT,
         log_level="debug",
         timeout_keep_alive=60,
-        workers=shared_settings.WORKERS,
-        reload=False,
     )
 
 
 if __name__ == "__main__":
-    main()+    asyncio.run(main())