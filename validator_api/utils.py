--- conflicted
+++ resolved
@@ -3,15 +3,10 @@
 
 from shared.loop_runner import AsyncLoopRunner
 from shared.settings import shared_settings
-<<<<<<< HEAD
 from validator_api.validator_forwarding import ValidatorRegistry
-=======
-from shared.uids import get_uids
->>>>>>> dc02c71f
 
 validator_registry = ValidatorRegistry()
 
-<<<<<<< HEAD
 # make class w/ getter that yields validator_axon (creates from shared_settings) based on criterea (stake*x*Y)
  
 # TODO: Modify this so that all the forwarded responses are sent in a single request. This is both more efficient but
@@ -69,7 +64,9 @@
             logger.exception(f"Exception during forwarding response: {e}")
 
 
-=======
+from shared.uids import get_uids
+
+
 class UpdateMinerAvailabilitiesForAPI(AsyncLoopRunner):
     miner_availabilities: dict[int, dict] = {}
 
@@ -127,5 +124,4 @@
 
         filtered_uids.append(uid)
 
-    return filtered_uids
->>>>>>> dc02c71f
+    return filtered_uids