<<<<<<< HEAD
import json
import random

from fastapi import APIRouter, Request, Depends, Header, HTTPException
=======
import random

from fastapi import APIRouter, Request
>>>>>>> 3d584037
from loguru import logger
from starlette.responses import StreamingResponse

from validator_api.chat_completion import chat_completion
from validator_api.mixture_of_miners import mixture_of_miners

router = APIRouter()

# load api keys from api_keys.json
with open("api_keys.json", "r") as f:
    _keys = json.load(f)

<<<<<<< HEAD

def validate_api_key(api_key: str = Header(...)):
    if api_key not in _keys:
        raise HTTPException(status_code=403, detail="Invalid API key")
    return _keys[api_key]


@router.post("/v1/chat/completions")
async def completions(request: Request, api_key: str = Depends(validate_api_key)):
=======
@router.post("/v1/chat/completions")
async def completions(request: Request):
>>>>>>> 3d584037
    """Main endpoint that handles both regular and mixture of miners chat completion."""
    try:
        body = await request.json()
        body["seed"] = int(body.get("seed") or random.randint(0, 1000000))

        # Choose between regular completion and mixture of miners.
        if body.get("mixture", False):
            return await mixture_of_miners(body)
        else:
            return await chat_completion(body)

    except Exception as e:
        logger.exception(f"Error in chat completion: {e}")
        return StreamingResponse(content="Internal Server Error", status_code=500)<|MERGE_RESOLUTION|>--- conflicted
+++ resolved
@@ -1,13 +1,7 @@
-<<<<<<< HEAD
 import json
 import random
 
 from fastapi import APIRouter, Request, Depends, Header, HTTPException
-=======
-import random
-
-from fastapi import APIRouter, Request
->>>>>>> 3d584037
 from loguru import logger
 from starlette.responses import StreamingResponse
 
@@ -20,8 +14,6 @@
 with open("api_keys.json", "r") as f:
     _keys = json.load(f)
 
-<<<<<<< HEAD
-
 def validate_api_key(api_key: str = Header(...)):
     if api_key not in _keys:
         raise HTTPException(status_code=403, detail="Invalid API key")
@@ -30,10 +22,6 @@
 
 @router.post("/v1/chat/completions")
 async def completions(request: Request, api_key: str = Depends(validate_api_key)):
-=======
-@router.post("/v1/chat/completions")
-async def completions(request: Request):
->>>>>>> 3d584037
     """Main endpoint that handles both regular and mixture of miners chat completion."""
     try:
         body = await request.json()
