import asyncio
import json
import random

import httpx
from fastapi import APIRouter, HTTPException, Request
from loguru import logger
from starlette.responses import StreamingResponse

from shared.epistula import make_openai_query
from shared.settings import shared_settings
from validator_api.miner_availabilities import get_available_miner

router = APIRouter()


async def forward_response(uid: int, body: dict[str, any], chunks: list[str]):
    # if body.get("task") != "InferenceTask":
    #     logger.info(f"Skipping forwarding for non-inference task: {body.get('task')}")
    #     return
    url = f"http://{shared_settings.VALIDATOR_API}/scoring"
    logger.info(url)
    payload = {"body": body, "chunks": chunks, "uid": uid}
    # headers = {
    #     "Authorization": f"Bearer {shared_settings.SCORING_KEY}",  #Add API key in Authorization header
    #     "Content-Type": "application/json",
    # }
    try:
<<<<<<< HEAD
        timeout = httpx.Timeout(timeout=120.0, connect=60.0, read=30.0, write=30.0, pool=5.0)
=======
        timeout = httpx.Timeout(
            timeout=180.0,
            connect=120.0,
            read=60.0,
            write=60.0,
            pool=5.0
        )
>>>>>>> fafa37c9
        async with httpx.AsyncClient(timeout=timeout) as client:
            logger.debug(f"Payload: {payload}")
            response = await client.post(url, json=payload)  # , headers=headers)
            if response.status_code == 200:
                logger.info(f"Forwarding response completed with status {response.status_code}")

            else:
                logger.exception(
                    f"Forwarding response uid {uid} failed with status {response.status_code} and payload {payload}"
                )

    except Exception as e:
        logger.error(f"Tried to forward response to {url} with payload {payload}")
        logger.exception(f"Error while forwarding response: {e}")


@router.post("/v1/chat/completions")
async def chat_completion(request: Request):  # , cbackground_tasks: BackgroundTasks):
    try:
        body = await request.json()
        body["seed"] = int(body.get("seed") or random.randint(0, 1000000))
        STREAM = body.get("stream") or False
        logger.debug(f"Streaming: {STREAM}")
        uid = random.randint(0, len(shared_settings.METAGRAPH.axons) - 1)
        # uid = get_available_miner(task=body.get("task"), model=body.get("model"))
        if uid is None:
            logger.error("No available miner found")
            raise HTTPException(status_code=503, detail="No available miner found")
        logger.debug(f"Querying uid {uid}")

        collected_chunks: list[str] = []

        # Create a wrapper for the streaming response
        async def stream_with_error_handling():
            try:
                async for chunk in response:
                    collected_chunks.append(chunk.choices[0].delta.content)
                    yield f"data: {json.dumps(chunk.model_dump())}\n\n"
                yield "data: [DONE]\n\n"
                # Once the stream is done, forward the collected chunks
                asyncio.create_task(forward_response(uid=uid, body=body, chunks=collected_chunks))
                # background_tasks.add_task(forward_response, uid=uid, body=body, chunks=collected_chunks)
            except asyncio.CancelledError:
                logger.info("Client disconnected, streaming cancelled")
                raise
            except Exception as e:
                logger.exception(f"Error during streaming: {e}")
                yield 'data: {"error": "Internal server Error"}\n\n'

        logger.info(f"Making {'streaming' if STREAM else 'non-streaming'} openai query with body: {body}")
        response = await make_openai_query(shared_settings.METAGRAPH, shared_settings.WALLET, body, uid, stream=STREAM)

        if STREAM:
            return StreamingResponse(
                stream_with_error_handling(),
                media_type="text/event-stream",
                headers={
                    "Cache-Control": "no-cache",
                    "Connection": "keep-alive",
                },
            )
        else:
            asyncio.create_task(forward_response(uid=uid, body=body, chunks=response[1]))
            return response[0]

    except Exception as e:
        logger.exception(f"Error setting up streaming: {e}")
        return StreamingResponse(content="Internal Server Error", status_code=500)<|MERGE_RESOLUTION|>--- conflicted
+++ resolved
@@ -26,17 +26,7 @@
     #     "Content-Type": "application/json",
     # }
     try:
-<<<<<<< HEAD
         timeout = httpx.Timeout(timeout=120.0, connect=60.0, read=30.0, write=30.0, pool=5.0)
-=======
-        timeout = httpx.Timeout(
-            timeout=180.0,
-            connect=120.0,
-            read=60.0,
-            write=60.0,
-            pool=5.0
-        )
->>>>>>> fafa37c9
         async with httpx.AsyncClient(timeout=timeout) as client:
             logger.debug(f"Payload: {payload}")
             response = await client.post(url, json=payload)  # , headers=headers)
