--- conflicted
+++ resolved
@@ -15,12 +15,8 @@
 from validator_api.api_management import _keys
 from validator_api.chat_completion import chat_completion
 from validator_api.mixture_of_miners import mixture_of_miners
-<<<<<<< HEAD
 from validator_api.utils import filter_available_uids, forward_response
-=======
 from validator_api.test_time_inference import generate_response
-from validator_api.utils import forward_response
->>>>>>> 7934bec6
 
 router = APIRouter()
 N_MINERS = 5
@@ -98,17 +94,8 @@
     if len(loaded_results) == 0:
         raise HTTPException(status_code=500, detail="No miner responded successfully")
 
-<<<<<<< HEAD
     chunks = [res.accumulated_chunks if res and res.accumulated_chunks else [] for res in stream_results]
     asyncio.create_task(forward_response(uids=uids, body=body, chunks=chunks))
-    return loaded_results
-=======
-    for uid, res in zip(uids, stream_results):
-        asyncio.create_task(
-            forward_response(
-                uid=uid, body=body, chunks=res.accumulated_chunks if res and res.accumulated_chunks else []
-            )
-        )
     return loaded_results
 
 
@@ -150,5 +137,4 @@
             "Cache-Control": "no-cache",
             "Connection": "keep-alive",
         },
-    )
->>>>>>> 7934bec6
+    )