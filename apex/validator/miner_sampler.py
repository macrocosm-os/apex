--- conflicted
+++ resolved
@@ -53,12 +53,8 @@
             sample_mode: Sampling mode, available modes:
                 - random: Samples random uids.
                 - sequential: Samples all uids sequentially.
-<<<<<<< HEAD
-            sample_size: Amount of miners to be sampled in one call.
-=======
             discriminator_sample_size: Amount of miners to be sampled for discriminator queries.
             generator_sample_size: Amount of miners to be sampled for generator queries.
->>>>>>> 4674d5c6
             logger_db: Optional logger DB object.
             available_uids: List of available UIDs. If None, use all UIDs.
             available_addresses: List of available addresses for given UIDs. If None, use metagraph addresses.
