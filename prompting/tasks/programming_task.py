from typing import ClassVar
from prompting.datasets.huggingface_github import (
    HuggingFaceGithubDatasetEntry,
    MIN_INPUT_LINES,
    OUTPUT_LINES,
)
from prompting.tasks.base_task import BaseTextTask
from prompting.rewards.reward import BaseRewardConfig, WeightedRewardModel
from prompting.rewards.rouge import RougeRewardModel
from prompting.rewards.relevance import RelevanceRewardModel
from prompting.utils.cleaners import CleanerPipeline
from prompting.llms.model_manager import model_manager
import textwrap
from loguru import logger


class ProgrammingRewardConfig(BaseRewardConfig):
    reward_definitions: ClassVar[list[WeightedRewardModel]] = [
        RougeRewardModel(weight=0.5),
        RelevanceRewardModel(weight=0.5),
    ]


CODE_MODIFICATION_PROMPT = textwrap.dedent(
    """You are an agent that takes in some code and modifies it by changing ALL variable, function names etc. as well as other
    information such as comments, docstrings, etc. to make it look like it was written by a different person. Also shuffle around the import statements.
    Make sure to keep the code functional and the logic intact.
    It should not be identifiable as the original code though without analysing it's functionality.


    Original code:
    {file_content}

<<<<<<< HEAD
    Respond only with the new and modified code! Make sure to respond the with the entire code, not just a part of it.
=======
    Respond only with the new and modified code! Make sure to respond with the entire code, not just a part of it.
>>>>>>> cdaf5f7d
    """
)


class ProgrammingTask(BaseTextTask):
    name: ClassVar[str] = "programming"
    cleaning_pipeline: ClassVar[CleanerPipeline] = CleanerPipeline()
    query: str | None = None
    reference: str | None = None

    def make_query(self, dataset_entry: HuggingFaceGithubDatasetEntry):
        modified_code = model_manager.generate(
            [CODE_MODIFICATION_PROMPT.format(file_content=dataset_entry.file_content)],
        )[0]
<<<<<<< HEAD
        logger.debug(f"Input code: {dataset_entry.file_content}\n Modified code: {modified_code}")
        if len(modified_code.split("\n")) < MIN_INPUT_LINES + OUTPUT_LINES:
            logger.error(f"Modified code is too short, Code: {modified_code}")
=======
        if len(modified_code.split("\n")) < MIN_INPUT_LINES + OUTPUT_LINES:
>>>>>>> cdaf5f7d
            return
        line_cutoff = max(MIN_INPUT_LINES, len(modified_code.split("\n")) - OUTPUT_LINES)
        self.query = "\n".join(modified_code.split("\n")[:line_cutoff])
        self.reference = "\n".join(modified_code.split("\n")[line_cutoff : line_cutoff + OUTPUT_LINES])
        return self.query<|MERGE_RESOLUTION|>--- conflicted
+++ resolved
@@ -31,11 +31,7 @@
     Original code:
     {file_content}
 
-<<<<<<< HEAD
-    Respond only with the new and modified code! Make sure to respond the with the entire code, not just a part of it.
-=======
     Respond only with the new and modified code! Make sure to respond with the entire code, not just a part of it.
->>>>>>> cdaf5f7d
     """
 )
 
@@ -50,13 +46,7 @@
         modified_code = model_manager.generate(
             [CODE_MODIFICATION_PROMPT.format(file_content=dataset_entry.file_content)],
         )[0]
-<<<<<<< HEAD
-        logger.debug(f"Input code: {dataset_entry.file_content}\n Modified code: {modified_code}")
         if len(modified_code.split("\n")) < MIN_INPUT_LINES + OUTPUT_LINES:
-            logger.error(f"Modified code is too short, Code: {modified_code}")
-=======
-        if len(modified_code.split("\n")) < MIN_INPUT_LINES + OUTPUT_LINES:
->>>>>>> cdaf5f7d
             return
         line_cutoff = max(MIN_INPUT_LINES, len(modified_code.split("\n")) - OUTPUT_LINES)
         self.query = "\n".join(modified_code.split("\n")[:line_cutoff])
