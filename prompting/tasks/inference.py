import random
from typing import ClassVar

import numpy as np
from pydantic import Field, model_validator

from prompting.datasets.sn13 import ChatEntry
from prompting.llms.model_manager import model_manager
from prompting.llms.model_zoo import ModelConfig, ModelZoo
from prompting.rewards.inference_reward_model import InferenceRewardModel
from prompting.rewards.penalty import PenaltyModel
from prompting.rewards.reward import BaseRewardConfig, BaseRewardModel
from prompting.tasks.base_task import BaseTextTask
from shared.settings import shared_settings


class InferenceRewardConfig(BaseRewardConfig):
    reward_definitions: ClassVar[list[BaseRewardModel]] = [
        InferenceRewardModel(weight=0.5),
        PenaltyModel(weight=0.5),
    ]


QUERY_PROMPT = """
Ask a question about the following text:

{website_content}

---

Ask a question about the text and nothing else:"""


class InferenceTask(BaseTextTask):
    name: ClassVar[str] = "inference"
    # TODO: Once we want to enable the 'actual' inference task with exact models
    query: str | None = None
    reference: str | None = None
    llm_model: ModelConfig | None = None
    llm_model_id: ModelConfig | None = random.choice(ModelZoo.models_configs).llm_model_id
    seed: int = Field(default_factory=lambda: random.randint(0, 1_000_000), allow_mutation=False)
    sampling_params: dict[str, float] = shared_settings.SAMPLING_PARAMS

    @model_validator(mode="after")
    def random_llm_model_id(self):
        if self.query: #If we are already defining query, as in the case of organics, we also specify model.
            return self

        if np.random.rand() < 0.2:
            self.llm_model_id = None
        else:
            self.llm_model = ModelZoo.get_model_by_id(self.llm_model_id)
        return self

    def make_query(self, dataset_entry: ChatEntry) -> str:
        if self.query:
            return self.query
        self.query = dataset_entry.messages[-1]
        self.messages = dataset_entry.messages
        return self.query

    def make_reference(self, dataset_entry: ChatEntry) -> str:
        self.reference = model_manager.generate(
<<<<<<< HEAD
            messages=self.messages,
=======
            messages=dataset_entry.messages,
            roles=dataset_entry.roles,
>>>>>>> 4fe84ad4
            model=self.llm_model,
            seed=self.seed,
            sampling_params=self.sampling_params,
        )
        return self.reference<|MERGE_RESOLUTION|>--- conflicted
+++ resolved
@@ -61,12 +61,8 @@
 
     def make_reference(self, dataset_entry: ChatEntry) -> str:
         self.reference = model_manager.generate(
-<<<<<<< HEAD
-            messages=self.messages,
-=======
             messages=dataset_entry.messages,
             roles=dataset_entry.roles,
->>>>>>> 4fe84ad4
             model=self.llm_model,
             seed=self.seed,
             sampling_params=self.sampling_params,
