--- conflicted
+++ resolved
@@ -1,39 +1,44 @@
-from prompting.tasks.base_task import BaseTask, WeightedRewardModel
-from prompting.rewards.float_diff import FloatDiffModel
-from prompting.datasets.base import Context
-from prompting.rewards.reward import BaseRewardConfig
-from pydantic import model_validator
-
-<<<<<<< HEAD
-=======
-
-@dataclass
-class MockTask(Task):
-    name = "mock"
-    desc = "get help solving a math problem"
-    goal = "to get the answer to the following math question"
->>>>>>> 093f597c
-
-class MockRewardConfig(BaseRewardConfig):
-    reward_definitions: list[WeightedRewardModel] = [WeightedRewardModel(weight=1, reward_model=FloatDiffModel())]
+# from dataclasses import dataclass
+# from prompting.tasks import Task
 
 
-class MockTask(BaseTask):
-    static_reference: bool = True
-    static_query: bool = True
-    context: Context
-    reference: str = "This is the reference answer"
-    query: str | None = None
+# @dataclass
+# class MockTask(Task):
+#     name = "mock"
+#     desc = "get help solving a math problem"
+#     goal = "to get the answer to the following math question"
 
-<<<<<<< HEAD
-    @model_validator(mode="after")
-    def make_query(self) -> "MockTask":
-        self.query = "How can I solve the following problem, " + self.context.content + "?"
-        return self
-=======
-        self.query = "How can I solve the following problem, " + context.content + "?"
-        self.reference = "This is the reference answer"
-        self.topic = context.title
-        self.subtopic = context.topic
-        self.tags = context.tags
->>>>>>> 093f597c
+#     reward_definition = [
+#         dict(name="float_diff", weight=1.0),
+#     ]
+#     penalty_definition = []
+
+#     static_reference = True
+#     static_query = True
+
+#     def __init__(self, llm_pipeline, context, create_reference=True):
+#         self.context = context
+
+
+# from prompting.tasks.base_task import BaseTask, WeightedRewardModel
+# afrom prompting.rewards.float_diff import FloatDiffModel
+# from prompting.datasets.base import Context
+# from prompting.rewards.reward import BaseRewardConfig
+# from pydantic import model_validator
+
+
+# class MockRewardConfig(BaseRewardConfig):
+#     reward_definitions: list[WeightedRewardModel] = [WeightedRewardModel(weight=1, reward_model=FloatDiffModel())]
+
+
+# class MockTask(BaseTask):
+#     static_reference: bool = True
+#     static_query: bool = True
+#     context: Context
+#     reference: str = "This is the reference answer"
+#     query: str | None = None
+
+#     @model_validator(mode="after")
+#     def make_query(self) -> "MockTask":
+#         self.query = "How can I solve the following problem, " + self.context.content + "?"
+#         return self