--- conflicted
+++ resolved
@@ -30,11 +30,7 @@
             "accumulated_chunks": self.accumulated_chunks,
             "accumulated_chunks_timings": self.accumulated_chunks_timings,
             "tokens_per_chunk": self.tokens_per_chunk,
-<<<<<<< HEAD
             "synapse": self.synapse.model_dump() if self.synapse is not None else None,
-=======
-            "synapse": self.synapse.model_dump(),
->>>>>>> 68acf31b
         }
 
 
