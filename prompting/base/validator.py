import os
import asyncio
import copy
import sys
import threading
import pandas as pd
from traceback import print_exception

import bittensor as bt
import numpy as np
import torch
from loguru import logger

from prompting import __spec_version__
from prompting.base.neuron import BaseNeuron
from prompting.settings import settings
from prompting.utils.exceptions import MaxRetryError
from prompting.utils.logging import init_wandb


class BaseValidatorNeuron(BaseNeuron):
    """
    Base class for Bittensor validators. Your validator should inherit from this class.
    """

    def __init__(self, config=None):
        super().__init__(config=config)
        if settings.WANDB_ON:
            init_wandb(neuron="validator")
        self.axon: bt.axon | None = None
        self.latest_block = -1

        # Save a copy of the hotkeys to local memory.
        self.hotkeys = copy.deepcopy(settings.METAGRAPH.hotkeys)

        # Dendrite lets us send messages to other nodes (axons) in the network.
<<<<<<< HEAD
=======
        self.dendrite = bt.dendrite(wallet=settings.WALLET)
        logger.info(f"Dendrite: {self.dendrite}")
>>>>>>> 66db0488

        # Set up initial scoring weights for validation
        logger.info("Building validation weights.")
        self.scores = np.zeros(settings.METAGRAPH.n, dtype=np.float32)

        # Init sync with the network. Updates the metagraph.
        self.sync()

        # Serve axon to enable external connections.
        self.axon = bt.axon(wallet=settings.WALLET, port=settings.AXON_PORT)
        if self.axon is not None:
            self._serve_axon()
        else:
            logger.warning("axon off, not serving ip to chain.")

        # Create asyncio event loop to manage async tasks.
        self.loop = asyncio.get_event_loop()

        # Instantiate runners
        self.should_exit: bool = False
        self.is_running: bool = False
        self.thread: threading.Thread = None

    def _serve_axon(self):
        """Serve axon to enable external connections"""
        validator_uid = settings.METAGRAPH.hotkeys.index(settings.WALLET.hotkey.ss58_address)
        self.axon.serve(netuid=settings.NETUID, subtensor=settings.SUBTENSOR).start()
        logger.info(f"Serving validator UID {validator_uid} on {self.axon.ip}:{self.axon.port} to chain")

    def run(self):
        """
        Initiates and manages the main loop for the miner on the Bittensor network. The main loop handles graceful shutdown on keyboard interrupts and logs unforeseen errors.

        This function performs the following primary tasks:
        1. Check for registration on the Bittensor network.
        2. Continuously forwards queries to the miners on the network, rewarding their responses and updating the scores accordingly.
        3. Periodically resynchronizes with the chain; updating the metagraph with the latest network state and setting weights.

        The essence of the validator's operations is in the forward function, which is called every step. The forward function is responsible for querying the network and scoring the responses.

        Note:
            - The function leverages the global configurations set during the initialization of the miner.
            - The miner's axon serves as its interface to the Bittensor network, handling incoming and outgoing requests.

        Raises:
            KeyboardInterrupt: If the miner is stopped by a manual interruption.
            Exception: For unforeseen errors during the miner's operation, which are logged for diagnosis.
        """
        # Check that validator is registered on the network.
        self.sync()

        if not settings.NEURON_AXON_OFF:
            logger.info(f"Running validator {self.axon} with netuid: {settings.NETUID}")
        else:
            logger.info(f"Running validator with netuid: {settings.NETUID}")

        logger.info(f"Validator starting at block: {self.latest_block}")

        # This loop maintains the validator's operations until intentionally stopped.
        try:
            while True:
                logger.info(f"step({self.step}) block({self.latest_block})")

                forward_timeout = settings.NEURON_FORWARD_MAX_TIME
                try:
                    task = self.loop.create_task(self.forward())
                    self.loop.run_until_complete(asyncio.wait_for(task, timeout=forward_timeout))
                except torch.cuda.OutOfMemoryError as e:
                    logger.error(f"Out of memory error: {e}")
                    continue
                except MaxRetryError as e:
                    logger.error(f"MaxRetryError: {e}")
                    continue
                except asyncio.TimeoutError as e:
                    logger.error(
                        f"Forward timeout: Task execution exceeded {forward_timeout} seconds and was cancelled.: {e}"
                    )
                    continue
                except Exception as e:
                    logger.exception(e)

                # Check if we should exit.
                if self.should_exit:
                    break

                # Sync metagraph and potentially set weights.
                self.sync()

                self.step += 1

        # If someone intentionally stops the validator, it'll safely terminate operations.
        except KeyboardInterrupt:
            self.axon.stop()
            logger.success("Validator killed by keyboard interrupt.")
            sys.exit()

        # In case of unforeseen errors, the validator will log the error and quit
        except Exception as err:
            logger.error("Error during validation", str(err))
            logger.debug(print_exception(type(err), err, err.__traceback__))
            self.should_exit = True

    def run_in_background_thread(self):
        """
        Starts the validator's operations in a background thread upon entering the context.
        This method facilitates the use of the validator in a 'with' statement.
        """
        if not self.is_running:
            logger.debug("Starting validator in background thread.")
            self.should_exit = False
            self.thread = threading.Thread(target=self.run, daemon=True)
            self.thread.start()
            self.is_running = True
            logger.debug("Started")

    def stop_run_thread(self):
        """
        Stops the validator's operations that are running in the background thread.
        """
        if self.is_running:
            logger.debug("Stopping validator in background thread.")
            self.should_exit = True
            self.thread.join(5)
            self.is_running = False
            logger.debug("Stopped")

    def __enter__(self):
        self.run_in_background_thread()
        return self

    def __exit__(self, exc_type, exc_value, traceback):
        """
        Stops the validator's background operations upon exiting the context.
        This method facilitates the use of the validator in a 'with' statement.

        Args:
            exc_type: The type of the exception that caused the context to be exited.
                      None if the context was exited without an exception.
            exc_value: The instance of the exception that caused the context to be exited.
                       None if the context was exited without an exception.
            traceback: A traceback object encoding the stack trace.
                       None if the context was exited without an exception.
        """
        if self.is_running:
            logger.debug("Stopping validator in background thread.")
            self.should_exit = True
            self.thread.join(5)
            self.is_running = False
            logger.debug("Stopped")

    def set_weights(self):
        """
        Sets the validator weights to the metagraph hotkeys based on the scores it has received from the miners. The weights determine the trust and incentive level the validator assigns to miner nodes on the network.
        """

        # Check if self.scores contains any NaN values and log a warning if it does.
        if any(np.isnan(self.scores).flatten()):
            logger.warning(
                "Scores contain NaN values. This may be due to a lack of responses from miners, or a bug in your reward functions."
            )

        # Calculate the average reward for each uid across non-zero values.
        # Replace any NaN values with 0.
        raw_weights = self.scores / np.linalg.norm(self.scores, ord=1, axis=0, keepdims=True)

        logger.debug("raw_weights", raw_weights)
        logger.debug("raw_weight_uids", settings.METAGRAPH.uids)
        # Process the raw weights to final_weights via subtensor limitations.
        (
            processed_weight_uids,
            processed_weights,
        ) = bt.utils.weight_utils.process_weights_for_netuid(
            uids=settings.METAGRAPH.uids,
            weights=raw_weights,
            netuid=settings.NETUID,
            subtensor=settings.SUBTENSOR,
            metagraph=settings.METAGRAPH,
        )
        logger.debug("processed_weights", processed_weights)
        logger.debug("processed_weight_uids", processed_weight_uids)

        # Convert to uint16 weights and uids.
        (
            uint_uids,
            uint_weights,
        ) = bt.utils.weight_utils.convert_weights_and_uids_for_emit(
            uids=processed_weight_uids, weights=processed_weights
        )
        logger.debug("uint_weights", uint_weights)
        logger.debug("uint_uids", uint_uids)

        # Create a dataframe from weights and uids and save it as a csv file, with the current step as the filename.
        if settings.LOG_WEIGHTS:
<<<<<<< HEAD
            weights_df = pd.DataFrame(
                {
                    "step": self.step,
                    "uids": uint_uids,
                    "weights": uint_weights,
                    "block": self.block,
                }
            )
=======
            weights_df = pd.DataFrame({
                "step": self.step,
                "uids": uint_uids,
                "weights": uint_weights,
                "block": self.block,
            })
>>>>>>> 66db0488
            step_filename = "weights.csv"
            file_exists = os.path.isfile(step_filename)
            # Append to the file if it exists, otherwise write a new file.
            weights_df.to_csv(step_filename, mode="a", index=False, header=not file_exists)

        if settings.NEURON_DISABLE_SET_WEIGHTS:
            logger.debug(f"Set weights disabled: {settings.NEURON_DISABLE_SET_WEIGHTS}")
            return

        # Set the weights on chain via our subtensor connection.
        result = settings.SUBTENSOR.set_weights(
            wallet=settings.WALLET,
            netuid=settings.NETUID,
            uids=uint_uids,
            weights=uint_weights,
            wait_for_finalization=False,
            wait_for_inclusion=False,
            version_key=__spec_version__,
        )

        if result is True:
            logger.info("set_weights on chain successfully!")
        else:
            logger.error("set_weights failed")

    def resync_metagraph(self):
        """Resyncs the metagraph and updates the hotkeys and moving averages based on the new metagraph."""
        logger.info("resync_metagraph()")

        # Copies state of metagraph before syncing.
        previous_metagraph = copy.deepcopy(settings.METAGRAPH)

        # Sync the metagraph.
        settings.METAGRAPH.sync(subtensor=settings.SUBTENSOR)

        # Check if the metagraph axon info has changed.
        if previous_metagraph.axons == settings.METAGRAPH.axons:
            return

        logger.info("Metagraph updated, re-syncing hotkeys, dendrite pool and moving averages")
        logger.info("Metagraph updated, re-syncing hotkeys, dendrite pool and moving averages")
        # Zero out all hotkeys that have been replaced.
        for uid, hotkey in enumerate(self.hotkeys):
            if hotkey != settings.METAGRAPH.hotkeys[uid]:
                self.scores[uid] = 0  # hotkey has been replaced

        # Check to see if the metagraph has changed size.
        # If so, we need to add new hotkeys and moving averages.
        if len(self.hotkeys) < len(settings.METAGRAPH.hotkeys):
            # Update the size of the moving average scores.
            new_moving_average = np.zeros((settings.METAGRAPH.n))
            min_len = min(len(self.hotkeys), len(self.scores))
            new_moving_average[:min_len] = self.scores[:min_len]
            self.scores = new_moving_average

        # Update the hotkeys.
        self.hotkeys = copy.deepcopy(settings.METAGRAPH.hotkeys)

    def update_scores(self, rewards: np.ndarray, uids: list[int]):
        """Performs exponential moving average on the scores based on the rewards received from the miners."""

        # Check if rewards contains NaN values.
        if any(np.isnan(rewards).flatten()):
            # if
            logger.warning(f"NaN values detected in rewards: {rewards}")
            # Replace any NaN values in rewards with 0.
            rewards = np.nan_to_num(rewards)

        # Compute forward pass rewards, assumes uids are mutually exclusive.
        # shape: [ metagraph.n ]
        step_rewards = np.copy(self.scores)
        step_rewards[uids] = rewards
        logger.debug(f"Scattered rewards: {rewards}")

        # Update scores with rewards produced by this step.
        # shape: [ metagraph.n ]
        alpha = settings.NEURON_MOVING_AVERAGE_ALPHA
        self.scores = alpha * step_rewards + (1 - alpha) * self.scores
        self.scores = np.clip(self.scores - settings.NEURON_DECAY_ALPHA, 0, 1)
        logger.debug(f"Updated moving avg scores: {self.scores}")

    def save_state(self):
        """Saves the state of the validator to a file."""
        logger.info("Saving validator state.")

        # Save the state of the validator to file.
        np.savez(settings.SAVE_PATH + "/state.npz", step=self.step, scores=self.scores, hotkeys=self.hotkeys)

    def load_state(self):
        """Loads the state of the validator from a file."""
        logger.info("Loading validator state.")

        # Load the state of the validator from file.
        state = np.load(settings.SAVE_PATH + "/state.npz")
        self.step = state["step"]
        self.scores = state["scores"]
        self.hotkeys = state["hotkeys"]<|MERGE_RESOLUTION|>--- conflicted
+++ resolved
@@ -32,13 +32,6 @@
 
         # Save a copy of the hotkeys to local memory.
         self.hotkeys = copy.deepcopy(settings.METAGRAPH.hotkeys)
-
-        # Dendrite lets us send messages to other nodes (axons) in the network.
-<<<<<<< HEAD
-=======
-        self.dendrite = bt.dendrite(wallet=settings.WALLET)
-        logger.info(f"Dendrite: {self.dendrite}")
->>>>>>> 66db0488
 
         # Set up initial scoring weights for validation
         logger.info("Building validation weights.")
@@ -232,7 +225,6 @@
 
         # Create a dataframe from weights and uids and save it as a csv file, with the current step as the filename.
         if settings.LOG_WEIGHTS:
-<<<<<<< HEAD
             weights_df = pd.DataFrame(
                 {
                     "step": self.step,
@@ -241,14 +233,6 @@
                     "block": self.block,
                 }
             )
-=======
-            weights_df = pd.DataFrame({
-                "step": self.step,
-                "uids": uint_uids,
-                "weights": uint_weights,
-                "block": self.block,
-            })
->>>>>>> 66db0488
             step_filename = "weights.csv"
             file_exists = os.path.isfile(step_filename)
             # Append to the file if it exists, otherwise write a new file.
