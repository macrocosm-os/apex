# The MIT License (MIT)
# Copyright © 2024 Yuma Rao

# Permission is hereby granted, free of charge, to any person obtaining a copy of this software and associated
# documentation files (the “Software”), to deal in the Software without restriction, including without limitation
# the rights to use, copy, modify, merge, publish, distribute, sublicense, and/or sell copies of the Software,
# and to permit persons to whom the Software is furnished to do so, subject to the following conditions:

# The above copyright notice and this permission notice shall be included in all copies or substantial portions of
# the Software.

# THE SOFTWARE IS PROVIDED “AS IS”, WITHOUT WARRANTY OF ANY KIND, EXPRESS OR IMPLIED, INCLUDING BUT NOT LIMITED TO
# THE WARRANTIES OF MERCHANTABILITY, FITNESS FOR A PARTICULAR PURPOSE AND NONINFRINGEMENT. IN NO EVENT SHALL
# THE AUTHORS OR COPYRIGHT HOLDERS BE LIABLE FOR ANY CLAIM, DAMAGES OR OTHER LIABILITY, WHETHER IN AN ACTION
# OF CONTRACT, TORT OR OTHERWISE, ARISING FROM, OUT OF OR IN CONNECTION WITH THE SOFTWARE OR THE USE OR OTHER
# DEALINGS IN THE SOFTWARE.

import sys
import copy
from typing import Optional
import torch
import asyncio
import argparse
import threading
from traceback import print_exception

import bittensor as bt
from organic_scoring.synth_dataset import SynthDatasetLmSysChat


from prompting.base.neuron import BaseNeuron
from prompting.mock import MockDendrite
from prompting.organic.organic_scoring_prompting import OrganicScoringPrompting
from prompting.utils.config import add_validator_args
from prompting.utils.exceptions import MaxRetryError


class BaseValidatorNeuron(BaseNeuron):
    """
    Base class for Bittensor validators. Your validator should inherit from this class.
    """

    @classmethod
    def add_args(cls, parser: argparse.ArgumentParser):
        super().add_args(parser)
        add_validator_args(cls, parser)

    def __init__(self, config=None):
        super().__init__(config=config)

        # Save a copy of the hotkeys to local memory.
        self.hotkeys = copy.deepcopy(self.metagraph.hotkeys)

        # Dendrite lets us send messages to other nodes (axons) in the network.
        if self.config.mock:
            self.dendrite = MockDendrite(wallet=self.wallet)
        else:
            self.dendrite = bt.dendrite(wallet=self.wallet)
        bt.logging.info(f"Dendrite: {self.dendrite}")

        # Set up initial scoring weights for validation
        bt.logging.info("Building validation weights.")
        self.scores = torch.zeros(
            self.metagraph.n, dtype=torch.float32, device=self.device
        )

        # Init sync with the network. Updates the metagraph.
        self.sync()

        self.axon: bt.axon | None = None
        if not self.config.neuron.axon_off:
            self.axon = bt.axon(wallet=self.wallet, config=self.config)
        else:
            bt.logging.warning("axon off, not serving ip to chain.")

        # Create asyncio event loop to manage async tasks.
        self.loop = asyncio.get_event_loop()

        # Instantiate runners
        self.should_exit: bool = False
        self.is_running: bool = False
        self.thread: threading.Thread = None
        self.lock = asyncio.Lock()

        self._organic_scoring: Optional[OrganicScoringPrompting] = None
        if self.axon is not None and not self.config.neuron.organic_disabled:
            self._organic_scoring = OrganicScoringPrompting(
                axon=self.axon,
                synth_dataset=SynthDatasetLmSysChat(),
                trigger_frequency=self.config.neuron.organic_trigger_frequency,
                trigger_frequency_min=self.config.neuron.organic_trigger_frequency_min,
                trigger=self.config.neuron.organic_trigger,
                trigger_scaling_factor=self.config.neuron.organic_scaling_factor,
                validator=self,
            )
        else:
            bt.logging.warning(
                "Organic scoring is not enabled. To enable, remove '--neuron.axon_off' and '--neuron.organic_disabled'"
            )
        
        if self.axon is not None:
            self._serve_axon()

        if self._organic_scoring is not None:
            self.loop.create_task(self._organic_scoring.start_loop())

    def _serve_axon(self):
        """Serve axon to enable external connections"""
        validator_uid = self.metagraph.hotkeys.index(self.wallet.hotkey.ss58_address)
        bt.logging.info(f"Serving validator IP of UID {validator_uid} to chain...")
        self.axon.serve(netuid=self.config.netuid, subtensor=self.subtensor).start()
<<<<<<< HEAD
=======

    async def _run_loop(self):
        while True:
            bt.logging.info(f"step({self.step}) block({self.block})")

            forward_timeout = self.config.neuron.forward_max_time
            try:
                async with self.lock:
                    await asyncio.wait_for(self.forward(), timeout=forward_timeout)
            except torch.cuda.OutOfMemoryError as e:
                bt.logging.error(f"Out of memory error: {e}")
                continue
            except MaxRetryError as e:
                bt.logging.error(f"MaxRetryError: {e}")
                continue
            except asyncio.TimeoutError as e:
                bt.logging.error(
                    f"Forward timeout: Task execution exceeded {forward_timeout} seconds and was cancelled.: {e}"
                )
                continue

            # Check if we should exit.
            if self.should_exit:
                break

            # Sync metagraph and potentially set weights.
            self.sync()

            self.step += 1
>>>>>>> 0a9f657f

    def run(self):
        """
        Initiates and manages the main lop for the miner on the Bittensor network. The main loop handles graceful shutdown on keyboard interrupts and logs unforeseen errors.

        This function performs the following primary tasks:
        1. Check for registration on the Bittensor network.
        2. Continuously forwards queries to the miners on the network, rewarding their responses and updating the scores accordingly.
        3. Periodically resynchronizes with the chain; updating the metagraph with the latest network state and setting weights.

        The essence of the validator's operations is in the forward function, which is called every step. The forward function is responsible for querying the network and scoring the responses.

        Note:
            - The function leverages the global configurations set during the initialization of the miner.
            - The miner's axon serves as its interface to the Bittensor network, handling incoming and outgoing requests.

        Raises:
            KeyboardInterrupt: If the miner is stopped by a manual interruption.
            Exception: For unforeseen errors during the miner's operation, which are logged for diagnosis.
        """
        # Check that validator is registered on the network.
        self.sync()

        if not self.config.neuron.axon_off:
            bt.logging.info(
                f"Running validator {self.axon} on network: {self.config.subtensor.chain_endpoint} with netuid: {self.config.netuid}"
            )
        else:
            bt.logging.info(
                f"Running validator on network: {self.config.subtensor.chain_endpoint} with netuid: {self.config.netuid}"
            )

        bt.logging.info(f"Validator starting at block: {self.block}")

        try:
            self.loop.run_until_complete(self._run_loop())
        except KeyboardInterrupt:
            self.axon.stop()
            bt.logging.success("Validator killed by keyboard interrupt.")
            sys.exit()
        except Exception as err:
            bt.logging.error("Error during validation", str(err))
            bt.logging.debug(print_exception(type(err), err, err.__traceback__))
            self.should_exit = True

    def run_in_background_thread(self):
        """
        Starts the validator's operations in a background thread upon entering the context.
        This method facilitates the use of the validator in a 'with' statement.
        """
        if not self.is_running:
            bt.logging.debug("Starting validator in background thread.")
            self.should_exit = False
            self.thread = threading.Thread(target=self.run, daemon=True)
            self.thread.start()
            self.is_running = True
            bt.logging.debug("Started")

    def stop_run_thread(self):
        """
        Stops the validator's operations that are running in the background thread.
        """
        if self.is_running:
            bt.logging.debug("Stopping validator in background thread.")
            self.should_exit = True
            self.thread.join(5)
            self.is_running = False
            bt.logging.debug("Stopped")

    def __enter__(self):
        self.run_in_background_thread()
        return self

    def __exit__(self, exc_type, exc_value, traceback):
        """
        Stops the validator's background operations upon exiting the context.
        This method facilitates the use of the validator in a 'with' statement.

        Args:
            exc_type: The type of the exception that caused the context to be exited.
                      None if the context was exited without an exception.
            exc_value: The instance of the exception that caused the context to be exited.
                       None if the context was exited without an exception.
            traceback: A traceback object encoding the stack trace.
                       None if the context was exited without an exception.
        """
        if self.is_running:
            bt.logging.debug("Stopping validator in background thread.")
            self.should_exit = True
            self.thread.join(5)
            self.is_running = False
            bt.logging.debug("Stopped")

    def set_weights(self):
        """
        Sets the validator weights to the metagraph hotkeys based on the scores it has received from the miners. The weights determine the trust and incentive level the validator assigns to miner nodes on the network.
        """

        # Check if self.scores contains any NaN values and log a warning if it does.
        if torch.isnan(self.scores).any():
            bt.logging.warning(
                "Scores contain NaN values. This may be due to a lack of responses from miners, or a bug in your reward functions."
            )

        # Calculate the average reward for each uid across non-zero values.
        # Replace any NaN values with 0.
        raw_weights = torch.nn.functional.normalize(self.scores, p=1, dim=0)

        bt.logging.debug("raw_weights", raw_weights)
        bt.logging.debug("raw_weight_uids", self.metagraph.uids)
        # Process the raw weights to final_weights via subtensor limitations.
        (
            processed_weight_uids,
            processed_weights,
        ) = bt.utils.weight_utils.process_weights_for_netuid(
            uids=self.metagraph.uids,
            weights=raw_weights.to("cpu").numpy(),
            netuid=self.config.netuid,
            subtensor=self.subtensor,
            metagraph=self.metagraph,
        )
        bt.logging.debug("processed_weights", processed_weights)
        bt.logging.debug("processed_weight_uids", processed_weight_uids)

        # Convert to uint16 weights and uids.
        (
            uint_uids,
            uint_weights,
        ) = bt.utils.weight_utils.convert_weights_and_uids_for_emit(
            uids=processed_weight_uids, weights=processed_weights
        )
        bt.logging.debug("uint_weights", uint_weights)
        bt.logging.debug("uint_uids", uint_uids)

        # Set the weights on chain via our subtensor connection.
        result = self.subtensor.set_weights(
            wallet=self.wallet,
            netuid=self.config.netuid,
            uids=uint_uids,
            weights=uint_weights,
            wait_for_finalization=False,
            wait_for_inclusion=False,
            version_key=self.spec_version,
        )
        if result is True:
            bt.logging.info("set_weights on chain successfully!")
        else:
            bt.logging.error("set_weights failed")

    def resync_metagraph(self):
        """Resyncs the metagraph and updates the hotkeys and moving averages based on the new metagraph."""
        bt.logging.info("resync_metagraph()")

        # Copies state of metagraph before syncing.
        previous_metagraph = copy.deepcopy(self.metagraph)

        # Sync the metagraph.
        self.metagraph.sync(subtensor=self.subtensor)

        # Check if the metagraph axon info has changed.
        if previous_metagraph.axons == self.metagraph.axons:
            return

        bt.logging.info(
            "Metagraph updated, re-syncing hotkeys, dendrite pool and moving averages"
        )
        # Zero out all hotkeys that have been replaced.
        for uid, hotkey in enumerate(self.hotkeys):
            if hotkey != self.metagraph.hotkeys[uid]:
                self.scores[uid] = 0  # hotkey has been replaced

        # Check to see if the metagraph has changed size.
        # If so, we need to add new hotkeys and moving averages.
        if len(self.hotkeys) < len(self.metagraph.hotkeys):
            # Update the size of the moving average scores.
            new_moving_average = torch.zeros((self.metagraph.n)).to(self.device)
            min_len = min(len(self.hotkeys), len(self.scores))
            new_moving_average[:min_len] = self.scores[:min_len]
            self.scores = new_moving_average

        # Update the hotkeys.
        self.hotkeys = copy.deepcopy(self.metagraph.hotkeys)

    def update_scores(self, rewards: torch.FloatTensor, uids: list[int]):
        """Performs exponential moving average on the scores based on the rewards received from the miners."""

        # Check if rewards contains NaN values.
        if torch.isnan(rewards).any():
            bt.logging.warning(f"NaN values detected in rewards: {rewards}")
            # Replace any NaN values in rewards with 0.
            rewards = torch.nan_to_num(rewards, 0)

        # Compute forward pass rewards, assumes uids are mutually exclusive.
        # shape: [ metagraph.n ]
        step_rewards = self.scores.scatter(
            0, torch.tensor(uids).to(self.device), rewards.to(self.device)
        ).to(self.device)
        bt.logging.debug(f"Scattered rewards: {rewards}")

        # Update scores with rewards produced by this step.
        # shape: [ metagraph.n ]
        # TODO: if miner's UID organics are empty then apply additional penalty:
        # scores = scores * self.config.organic_empty_penalty
        alpha = self.config.neuron.moving_average_alpha
        self.scores = alpha * step_rewards + (1 - alpha) * self.scores
        self.scores = (self.scores - self.config.neuron.decay_alpha).clamp(min=0)
        bt.logging.debug(f"Updated moving avg scores: {self.scores}")

    def save_state(self):
        """Saves the state of the validator to a file."""
        bt.logging.info("Saving validator state.")

        # Save the state of the validator to file.
        torch.save(
            {
                "step": self.step,
                "scores": self.scores,
                "hotkeys": self.hotkeys,
            },
            self.config.neuron.full_path + "/state.pt",
        )

    def load_state(self):
        """Loads the state of the validator from a file."""
        bt.logging.info("Loading validator state.")

        # Load the state of the validator from file.
        state = torch.load(self.config.neuron.full_path + "/state.pt")
        self.step = state["step"]
        self.scores = state["scores"]
        self.hotkeys = state["hotkeys"]<|MERGE_RESOLUTION|>--- conflicted
+++ resolved
@@ -109,8 +109,6 @@
         validator_uid = self.metagraph.hotkeys.index(self.wallet.hotkey.ss58_address)
         bt.logging.info(f"Serving validator IP of UID {validator_uid} to chain...")
         self.axon.serve(netuid=self.config.netuid, subtensor=self.subtensor).start()
-<<<<<<< HEAD
-=======
 
     async def _run_loop(self):
         while True:
@@ -140,7 +138,6 @@
             self.sync()
 
             self.step += 1
->>>>>>> 0a9f657f
 
     def run(self):
         """
