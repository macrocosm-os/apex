--- conflicted
+++ resolved
@@ -34,7 +34,6 @@
 
 
 class OrganicScoringPrompting(OrganicScoringBase):
-<<<<<<< HEAD
     def __init__(self,
         axon: bt.axon,
         synth_dataset: Optional[Union[SynthDatasetBase, Sequence[SynthDatasetBase]]],
@@ -71,44 +70,6 @@
         self._lock = _lock
         self.trigger_frequency_min = trigger_frequency_min
         self.trigger_scaling_factor = trigger_scaling_factor
-=======
-    # axon: bt.axon
-    # synth_dataset: Union[SynthDatasetBase, Sequence[SynthDatasetBase]]
-    # llm_pipeline: vLLMPipeline
-    # dendrite: bt.dendrite
-    # metagraph: bt.metagraph
-    # update_scores: callable
-    # dendrite: bt.dendrite
-    # tokenizer: PreTrainedTokenizerFast
-    # metagraph: bt.metagraph
-    # get_random_uids: callable
-    # wallet: bt.wallet
-    # _lock: asyncio.Lock
-    # trigger_frequency: Union[float, int]
-
-    # model_config = ConfigDict(arbitrary_types_allowed=True)
-
-    # trigger_frequency_min: Union[float, int] = 5
-    # trigger_scaling_factor: Union[float, int] = 5
-    # trigger: Literal["seconds", "steps"]
-
-    def __init__(self, **data):
-        # super().__init__(**data)  # Pydantic init
-        self.axon = data["axon"]
-        self.synth_dataset = data["synth_dataset"]
-        self.llm_pipeline = data["llm_pipeline"]
-        self.dendrite = data["dendrite"]
-        settings.METAGRAPH = data["metagraph"]
-        self.update_scores = data["update_scores"]
-        self.tokenizer = data["tokenizer"]
-        self.get_random_uids = data["get_random_uids"]
-        settings.WALLET = data["wallet"]
-        self._lock = data["_lock"]
-        self.trigger_frequency = data["trigger_frequency"]
-        self.trigger_frequency_min = data["trigger_frequency_min"]
-        self.trigger_scaling_factor = data["trigger_scaling_factor"]
-        self.trigger = data["trigger"]
->>>>>>> fc18567f
 
     async def _generate_rewards(
         self, sample: OrganicEntry, responses: dict[str, SynapseStreamResult], reference: str
