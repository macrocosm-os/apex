--- conflicted
+++ resolved
@@ -21,22 +21,15 @@
 from prompting.base.protocol import StreamPromptingSynapse
 from prompting.llms.vllm_llm import vLLMPipeline
 from prompting.organic.organic_task import OrganicRewardConfig, OrganicTask
-<<<<<<< HEAD
-from prompting.settings import settings
-=======
 from prompting.rewards.reward import WeightedRewardEvent
 from prompting.settings import settings
 from prompting.utils.logging import log_event, ValidatorOrganicEvent
->>>>>>> 66db0488
 
 # TODO: Implement Sample dataclass for SynthDatasets, Queues, and OrganicScoringBase methods.
 # Fields: "messages", "roles", "uids", "is_organic", "completions".
 SAMPLE_TYPE = dict[str, Union[list[str], bool, list[int], dict[int, dict[str, Any]]]]
-<<<<<<< HEAD
-=======
 ORGANIC_TASK = "organic"
 ORGANIC_SYNTH_TASK = "organic_synth"
->>>>>>> 66db0488
 
 
 @dataclass
@@ -44,29 +37,22 @@
     rewards: list[float]
     uids: list[int]
     is_organic: bool
-<<<<<<< HEAD
-=======
     reward_events: list[WeightedRewardEvent]
     penalty_events: list[WeightedRewardEvent]
     response_event: DendriteResponseEvent
->>>>>>> 66db0488
 
 
 class OrganicScoringPrompting(OrganicScoringBase):
-    def __init__(self,
+    def __init__(
+        self,
         axon: bt.axon,
         synth_dataset: Optional[Union[SynthDatasetBase, Sequence[SynthDatasetBase]]],
         llm_pipeline: vLLMPipeline,
         tokenizer: PreTrainedTokenizerFast,
         update_scores_fn: Callable[[np.ndarray, list[int]], None],
-<<<<<<< HEAD
-        get_random_uids_fn: Callable[[int, Optional[list[int]]], np.ndarray],
-        lock: asyncio.Lock,
-=======
         get_random_uids_fn: Callable[[], np.ndarray],
         get_step_fn: Callable[[], int],
         get_block_fn: Callable[[], int],
->>>>>>> 66db0488
         organic_queue: Optional[OrganicQueueBase] = None,
     ):
         super().__init__(
@@ -82,42 +68,26 @@
         self._tokenizer = tokenizer
         self._update_scores_fn = update_scores_fn
         self._get_random_uids_fn = get_random_uids_fn
-<<<<<<< HEAD
-        self._lock = lock
-=======
         self._get_step_fn = get_step_fn
         self._get_block_fn = get_block_fn
->>>>>>> 66db0488
 
     async def _generate_rewards(
         self, sample: SAMPLE_TYPE, responses: dict[str, SynapseStreamResult], reference: str
     ) -> RewardResult:
         stream_results = list(responses.values())
-<<<<<<< HEAD
-        uids = np.asarray(responses.keys())
-        timeout = settings.ORGANIC_TIMEOUT
-        response_event = DendriteResponseEvent(stream_results=stream_results, uids=uids, timeout=timeout)
-        _, _, rewards = OrganicRewardConfig.apply(
-=======
         uids = np.asarray(list(responses.keys()))
         timeout = settings.ORGANIC_TIMEOUT
         response_event = DendriteResponseEvent(stream_results=stream_results, uids=uids, timeout=timeout)
         reward_events, penalty_events, rewards = OrganicRewardConfig.apply(
->>>>>>> 66db0488
-            response_event=response_event,
-            reference=reference,
-            challenge=sample["messages"][-1]
+            response_event=response_event, reference=reference, challenge=sample["messages"][-1]
         )
         return RewardResult(
             rewards=rewards,
             uids=list(responses.keys()),
             is_organic=sample.get("is_organic", False),
-<<<<<<< HEAD
-=======
             reward_events=reward_events,
             penalty_events=penalty_events,
             response_event=response_event,
->>>>>>> 66db0488
         )
 
     @override
@@ -236,12 +206,6 @@
         Args:
             sample: Dict where the keys are miner UIDs and the values are the input streaming synapses.
         """
-<<<<<<< HEAD
-        if not sample.get("is_organic", False):
-            return None
-
-=======
->>>>>>> 66db0488
         uids = sample["uids"]
         responses: dict[int, SynapseStreamResult] = {}
         logger.info(f"[Organic] Reusing miner responses for organic data, UIDs: {uids}")
@@ -276,11 +240,7 @@
         return responses
 
     @override
-<<<<<<< HEAD
-    async def _query_miners(self, sample: SAMPLE_TYPE) -> dict[str, SynapseStreamResult]:
-=======
     async def _query_miners(self, sample: SAMPLE_TYPE) -> dict[int, SynapseStreamResult]:
->>>>>>> 66db0488
         """Query miners with the given synthetic or organic sample."""
         if sample.get("is_organic", False) and not settings.ORGANIC_REUSE_RESPONSE_DISABLED:
             responses = await self._reuse_organic_response(sample)
@@ -314,9 +274,6 @@
     async def _generate_reference(self, sample: SAMPLE_TYPE) -> str:
         """Generate reference for the given organic or synthetic sample."""
         reference = await OrganicTask.generate_reference(sample["messages"], sample["roles"], self._llm_pipeline)
-<<<<<<< HEAD
-        return reference
-=======
         return reference
 
     async def _log_results(
@@ -373,7 +330,6 @@
             task=task_name,
             rewards=rewards.rewards,
             response_event=rewards.response_event,
-
             organic_turn=len(sample["messages"]) // 2,
             organic_time_sample=logs.get("organic_time_sample"),
             organic_time_responses=logs.get("organic_time_responses"),
@@ -383,5 +339,4 @@
         )
 
         log_event(event)
-        return logs
->>>>>>> 66db0488
+        return logs