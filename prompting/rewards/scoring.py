--- conflicted
+++ resolved
@@ -30,14 +30,9 @@
     task_queue: list | None = None
     model_config = ConfigDict(arbitrary_types_allowed=True)
 
-<<<<<<< HEAD
-    async def start(self, task_queue, scoring_queue, reward_events, name: str | None = None):
-        self.task_queue = task_queue
-=======
     async def start(
         self, model_scheduler: AsyncModelScheduler, scoring_queue, reward_events, name: str | None = None, **kwargs
     ):
->>>>>>> 14ea0129
         self.scoring_queue = scoring_queue
         self.reward_events = reward_events
         self.model_scheduler = model_scheduler
@@ -90,16 +85,6 @@
 
         # and there we then calculate the reward
         reward_pipeline = TaskRegistry.get_task_reward(scoring_config.task)
-<<<<<<< HEAD
-        reward_events = await reward_pipeline.apply(
-            response_event=scoring_config.response,
-            challenge=scoring_config.task.query,
-            reference=scoring_config.task.reference,
-            model_id=scoring_config.task.llm_model,
-            task=scoring_config.task,
-            task_queue=self.task_queue,
-        )
-=======
         with Timer(label=f"Scoring {scoring_config.task.__class__.__name__}"):
             reward_events = await reward_pipeline.apply(
                 response_event=scoring_config.response,
@@ -109,7 +94,6 @@
                 task=scoring_config.task,
                 model_manager=self.model_scheduler.llm_model_manager,
             )
->>>>>>> 14ea0129
         self.reward_events.append(reward_events)
 
         # TODO: Remove this once we have a better way to handle organic tasks
