import time
import uuid
import torch
import asyncio
import random
import bittensor as bt

from typing import List


class MockTokenizer:
    def __init__(self):
        super().__init__()

        self.role_expr = "<|mock-{role}|>"

    def apply_chat_template(self, messages, **kwargs):
        prompt = ""
        for m in messages:
            role = self.role_expr.format(role=m["role"])
            content = m["content"]
            prompt += f"<|mock-{role}|> {content}\n"

        return "\n".join(prompt)


class MockModel(torch.nn.Module):
    def __init__(self, phrase):
        super().__init__()

        self.tokenizer = MockTokenizer()
        self.phrase = phrase

    def __call__(self, messages):
        return self.forward(messages)

    def forward(self, messages):
        role_tag = self.tokenizer.role_expr.format(role="assistant")
        return f"{role_tag} {self.phrase}"


class MockPipeline:
    @property
    def tokenizer(self):
        return self.model.tokenizer

    def __init__(
        self,
        phrase="Mock llm output",
        model_kwargs=None,
    ):
        super().__init__()

        self.model_kwargs = model_kwargs or {}
        self.model = MockModel(phrase)

    def __repr__(self):
        return f"{self.__class__.__name__}(phrase={self.model.phrase})"

    def __call__(self, composed_prompt, **kwargs):
        return self.forward(composed_prompt, **kwargs)

    def forward(self, messages, **kwargs):
        output = self.model(messages)
        return self.postprocess(output)

    def postprocess(self, output, **kwargs):
<<<<<<< HEAD
        output = output.split(
            self.model.tokenizer.role_expr.format(role="assistant")
        )[-1].strip()
        return output
=======
        output = output.split(self.model.tokenizer.role_expr.format(role="assistant"))[
            -1
        ].strip()
        return [{"generated_text": output}]
>>>>>>> 1a4c69da

    def preprocess(self, **kwargs):
        pass

class MockSubtensor(bt.MockSubtensor):
    def __init__(self, netuid, n=16, wallet=None):

        super().__init__()
        # reset the underlying subtensor state
        self.chain_state = None
        self.setup()

        if not self.subnet_exists(netuid):
            self.create_subnet(netuid)

        # Register ourself (the validator) as a neuron at uid=0
        if wallet is not None:
            self.force_register_neuron(
                netuid=netuid,
                hotkey=wallet.hotkey.ss58_address,
                coldkey=wallet.coldkey.ss58_address,
                balance=100000,
                stake=100000,
            )

        # Register n mock neurons who will be miners
        for i in range(1, n + 1):
            self.force_register_neuron(
                netuid=netuid,
                hotkey=f"miner-hotkey-{i}",
                coldkey="mock-coldkey",
                balance=100000,
                stake=100000,
            )


class MockMetagraph(bt.metagraph):

    default_ip = "127.0.0.0"
    default_port = 8091

    def __init__(self, netuid=1, network="mock", subtensor=None):
        super().__init__(netuid=netuid, network=network, sync=False)

        if subtensor is not None:
            self.subtensor = subtensor
        self.sync(subtensor=subtensor)

        for axon in self.axons:
            axon.ip = self.default_ip
            axon.port = self.default_port


class MockDendrite(bt.dendrite):
    """
    Replaces a real bittensor network request with a mock request that just returns some static completion for all axons that are passed and adds some random delay.
    """

    min_time: float = 0
    max_time: float = 1

    def __init__(self, wallet):
        super().__init__(wallet)

    async def forward(
        self,
        axons: List[bt.axon],
        synapse: bt.Synapse = bt.Synapse(),
        timeout: float = 12,
        deserialize: bool = True,
        run_async: bool = True,
        streaming: bool = False,
    ):

        if streaming:
            raise NotImplementedError("Streaming not implemented yet.")

        async def query_all_axons(streaming: bool):
            """Queries all axons for responses."""

            async def single_axon_response(i, axon):
                """Queries a single axon for a response."""

                t0 = time.time()
                s = synapse.copy()
                # Attach some more required data so it looks real
                s = self.preprocess_synapse_for_request(axon, s, timeout)
                # We just want to mock the response, so we'll just fill in some data
                process_time = (
                    random.random() * (self.max_time - self.min_time) + self.min_time
                )
                await asyncio.sleep(process_time)
                if process_time < timeout:
                    # Update the status code and status message of the dendrite to match the axon
                    s.completion = f"Mock miner completion {i}"
                    s.dendrite.status_code = 200
                    s.dendrite.status_message = "OK"
                else:
                    s.completion = ""
                    s.dendrite.status_code = 408
                    s.dendrite.status_message = "Timeout"

                s.dendrite.process_time = str(time.time() - t0)

                # Return the updated synapse object after deserializing if requested
                if deserialize:
                    return s.deserialize()
                else:
                    return s

            return await asyncio.gather(
                *(
                    single_axon_response(i, target_axon)
                    for i, target_axon in enumerate(axons)
                )
            )

        return await query_all_axons(streaming)

    def __str__(self) -> str:
        """
        Returns a string representation of the Dendrite object.

        Returns:
            str: The string representation of the Dendrite object in the format "dendrite(<user_wallet_address>)".
        """
        return "MockDendrite({})".format(self.keypair.ss58_address)<|MERGE_RESOLUTION|>--- conflicted
+++ resolved
@@ -65,17 +65,10 @@
         return self.postprocess(output)
 
     def postprocess(self, output, **kwargs):
-<<<<<<< HEAD
         output = output.split(
             self.model.tokenizer.role_expr.format(role="assistant")
         )[-1].strip()
         return output
-=======
-        output = output.split(self.model.tokenizer.role_expr.format(role="assistant"))[
-            -1
-        ].strip()
-        return [{"generated_text": output}]
->>>>>>> 1a4c69da
 
     def preprocess(self, **kwargs):
         pass
