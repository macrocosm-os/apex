--- conflicted
+++ resolved
@@ -16,12 +16,7 @@
 # DEALINGS IN THE SOFTWARE.
 
 # Define the version of the template module.
-<<<<<<< HEAD
-
 __version__ = "2.6.0"
-=======
-__version__ = "2.5.2"
->>>>>>> 00d67a40
 version_split = __version__.split(".")
 __spec_version__ = (
     (10000 * int(version_split[0]))
