--- conflicted
+++ resolved
@@ -302,9 +302,19 @@
             return [float(p) for p in prob_list]
         except ValueError:
             raise argparse.ArgumentTypeError("All probabilities must be floats.")
+            import argparse
+
+    def parse_probabilities(prob_list):
+        try:
+            # Convert each item in the list to a float
+            return [float(p) for p in prob_list]
+        except ValueError:
+            raise argparse.ArgumentTypeError("All probabilities must be floats.")
         
     parser.add_argument(
         "--neuron.task_p",
+        type=parse_probabilities,  # Use the custom parsing function
+        nargs="+",  # Allow multiple values
         type=parse_probabilities,  # Use the custom parsing function
         nargs="+",  # Allow multiple values
         help="The probability of sampling each task.",
@@ -430,7 +440,6 @@
     parser.add_argument(
         "--neuron.organic_disabled",
         action="store_true",
-<<<<<<< HEAD
         help="Disables organic scoring.",
         default=False,
     )
@@ -439,17 +448,6 @@
         "--neuron.organic_disable_set_weights",
         action="store_true",
         help="Disables organic scoring weight setting.",
-=======
-        help="Set this flag to disable organic scoring.",
-        default=False,
-    )
-
-    # TODO: Set organic weight setting enabled by default after Aug 1, 2024.
-    parser.add_argument(
-        "--neuron.organic_set_weights_enabled",
-        action="store_true",
-        help="Set this flag to enable organic scoring weight setting.",
->>>>>>> b10b2a71
         default=False,
     )
 
@@ -478,14 +476,10 @@
     parser.add_argument(
         "--neuron.organic_reference_max_tokens",
         type=int,
-        help="Organic query timeout for each call in seconds.",
+        help="Organic reference max tokens.",
         default=1024,
     )
 
-<<<<<<< HEAD
-=======
-    # TODO: Increase sampling rate after after Aug 1, 2024.
->>>>>>> b10b2a71
     parser.add_argument(
         "--neuron.organic_trigger_frequency",
         type=float,
