# The MIT License (MIT)
# Copyright © 2024 Yuma Rao
# Copyright © 2023 Opentensor Foundation

# Permission is hereby granted, free of charge, to any person obtaining a copy of this software and associated
# documentation files (the “Software”), to deal in the Software without restriction, including without limitation
# the rights to use, copy, modify, merge, publish, distribute, sublicense, and/or sell copies of the Software,
# and to permit persons to whom the Software is furnished to do so, subject to the following conditions:

# The above copyright notice and this permission notice shall be included in all copies or substantial portions of
# the Software.

# THE SOFTWARE IS PROVIDED “AS IS”, WITHOUT WARRANTY OF ANY KIND, EXPRESS OR IMPLIED, INCLUDING BUT NOT LIMITED TO
# THE WARRANTIES OF MERCHANTABILITY, FITNESS FOR A PARTICULAR PURPOSE AND NONINFRINGEMENT. IN NO EVENT SHALL
# THE AUTHORS OR COPYRIGHT HOLDERS BE LIABLE FOR ANY CLAIM, DAMAGES OR OTHER LIABILITY, WHETHER IN AN ACTION
# OF CONTRACT, TORT OR OTHERWISE, ARISING FROM, OUT OF OR IN CONNECTION WITH THE SOFTWARE OR THE USE OR OTHER
# DEALINGS IN THE SOFTWARE.

import os
import torch
import argparse
import bittensor as bt
import logging
from prompting.tasks import TASKS

from bittensor.btlogging.defines import BITTENSOR_LOGGER_NAME

logger = logging.getLogger(BITTENSOR_LOGGER_NAME)


def check_config(cls, config: "bt.Config"):
    r"""Checks/validates the config namespace object."""
    bt.logging.check_config(config)

    full_path = os.path.expanduser(
        "{}/{}/{}/netuid{}/{}".format(
            config.logging.logging_dir,  # TODO: change from ~/.bittensor/miners to ~/.bittensor/neurons
            config.wallet.name,
            config.wallet.hotkey,
            config.netuid,
            config.neuron.name,
        )
    )
    bt.logging.info(f"Logging path: {full_path}")
    config.neuron.full_path = os.path.expanduser(full_path)
    if not os.path.exists(config.neuron.full_path):
        os.makedirs(config.neuron.full_path, exist_ok=True)

    if not config.neuron.dont_save_events:
        # Add custom event logger for the events.
        event_handler = logging.FileHandler(
            os.path.join(config.neuron.full_path, "events.log")
        )
        event_handler.setLevel(38)  # Custom level
        formatter = logging.Formatter("{asctime} | {levelname} | {message}", style="{")
        event_handler.setFormatter(formatter)
        logger.addHandler(event_handler)
        logging.addLevelName(38, "EVENTS")


def add_args(cls, parser):
    """
    Adds relevant arguments to the parser for operation.
    """
    # Netuid Arg: The netuid of the subnet to connect to.
    parser.add_argument("--netuid", type=int, help="Subnet netuid", default=1)

    parser.add_argument(
        "--neuron.device",
        type=str,
        help="Device to run on.",
        default="cuda" if torch.cuda.is_available() else "cpu",
    )

    parser.add_argument(
        "--neuron.gpus",
        type=int,
        help="The number of visible GPUs to be considered in the llm initialization. This parameter currently reflects on the property `tensor_parallel_size` of vllm",
        default=1,
    )

    parser.add_argument(
        "--neuron.llm_max_allowed_memory_in_gb",
        type=int,
        help="The max gpu memory utilization set for initializing the model. This parameter currently reflects on the property `gpu_memory_utilization` of vllm",
        default=62,
    )

    parser.add_argument(
        "--neuron.epoch_length",
        type=int,
        help="The default epoch length (how often we set weights, measured in 12 second blocks).",
        default=100,
    )

    parser.add_argument(
        "--mock",
        action="store_true",
        help="Mock neuron and all network components.",
        default=False,
    )

    parser.add_argument(
        "--neuron.events_retention_size",
        type=str,
        help="Events retention size.",
        default="2 GB",
    )

    parser.add_argument(
        "--neuron.dont_save_events",
        action="store_true",
        help="If set, we dont save events to a log file.",
        default=False,
    )

    parser.add_argument(
        "--neuron.log_full",
        action="store_true",
        help="If set, logs more information.",
        default=False,
    )

    parser.add_argument(
        "--no_background_thread",
        action="store_true",
        help="If set, we dont run the neuron in a background thread.",
        default=True,
    )

    parser.add_argument(
        "--wandb.off", action="store_true", help="Turn off wandb.", default=False
    )

    parser.add_argument(
        "--wandb.offline",
        action="store_true",
        help="Runs wandb in offline mode.",
        default=False,
    )

    parser.add_argument(
        "--wandb.notes",
        type=str,
        help="Notes to add to the wandb run.",
        default="",
    )


def add_miner_args(cls, parser):
    """Add miner specific arguments to the parser."""

    parser.add_argument(
        "--neuron.name",
        type=str,
        help="Trials for this neuron go in neuron.root / (wallet_cold - wallet_hot) / neuron.name. ",
        default="miner",
    )

    parser.add_argument(
        "--neuron.model_id",
        type=str,
        help="The model to use for the validator.",
        default="gpt-3.5-turbo-1106",
    )

    parser.add_argument(
        "--neuron.load_in_8bit",
        type=str,
        default=False,
        help="Load quantized model in 8 bits. Note that this parameter only applies to hugging face miners.",
    )

    parser.add_argument(
        "--neuron.load_in_4bit",
        type=str,
        default=False,
        help="Load quantized model in 4 bits. Note that this parameter only applies to hugging face miners.",
    )

    parser.add_argument(
        "--blacklist.force_validator_permit",
        action="store_true",
        help="If set, we will force incoming requests to have a permit.",
        default=False,
    )

    parser.add_argument(
        "--blacklist.allow_non_registered",
        action="store_true",
        help="If set, miners will accept queries from non registered entities. (Dangerous!)",
        default=False,
    )

    parser.add_argument(
        "--neuron.system_prompt",
        type=str,
        help="The system prompt to use for the miner.",
        default="You are a friendly chatbot who always responds concisely and helpfully. You are honest about things you don't know.",
    )

    parser.add_argument(
        "--neuron.max_tokens",
        type=int,
        default=256,
        help="The maximum number of tokens to generate in the completion.",
    )

    parser.add_argument(
        "--neuron.temperature",
        type=float,
        default=0.7,
        help="Sampling temperature to use, between 0 and 2.",
    )

    parser.add_argument(
        "--neuron.top_k",
        type=float,
        default=50,
        help="Nucleus sampling parameter, top_p probability mass.",
    )

    parser.add_argument(
        "--neuron.top_p",
        type=float,
        default=0.95,
        help="Nucleus sampling parameter, top_p probability mass.",
    )

    parser.add_argument(
        "--neuron.stop_on_forward_exception",
        type=bool,
        default=False,
        help="Set miner to stop on forward exception.",
    )

    parser.add_argument(
        "--neuron.should_force_model_loading",
        type=bool,
        default=False,
        help="Force model loading independent of mock flag.",
    )

    parser.add_argument(
        "--wandb.on",
        type=bool,
        default=False,
        help="Enable wandb logging.",
    )

    parser.add_argument(
        "--wandb.entity",
        type=str,
        default="opentensor-dev",
        help="Wandb entity to log to.",
    )

    parser.add_argument(
        "--wandb.project_name",
        type=str,
        default="alpha-miners",
        help="Wandb project to log to.",
    )

    parser.add_argument(
        "--neuron.streaming_batch_size",
        type=int,
        default=12,
        help="Batch size in tokens for streaming forward calls.",
    )


def add_validator_args(cls, parser):
    """Add validator specific arguments to the parser."""

    parser.add_argument(
        "--neuron.name",
        type=str,
        help="Trials for this neuron go in neuron.root / (wallet_cold - wallet_hot) / neuron.name. ",
        default="validator",
    )

    parser.add_argument(
        "--neuron.model_id",
        type=str,
        help="The model to use for the validator.",
        default="casperhansen/llama-3-70b-instruct-awq",
    )

    parser.add_argument(
        "--neuron.tasks",
        type=str,
        nargs="+",
        help="The tasks to use for the validator.",
        default=list(TASKS.keys()),
    )
    import argparse
<<<<<<< HEAD

    def parse_probabilities(prob_list):
        try:
            # Convert each item in the list to a float
            return [float(p) for p in prob_list]
        except ValueError:
            raise argparse.ArgumentTypeError("All probabilities must be floats.")
=======
>>>>>>> b10b2a71

    def parse_probabilities(prob_list):
        try:
            # Convert each item in the list to a float
            return [float(p) for p in prob_list]
        except ValueError:
            raise argparse.ArgumentTypeError("All probabilities must be floats.")
        
    parser.add_argument(
        "--neuron.task_p",
        type=parse_probabilities,  # Use the custom parsing function
        nargs="+",  # Allow multiple values
        help="The probability of sampling each task.",
        default=[1.0 / len(TASKS)] * len(TASKS),
    )

    parser.add_argument(
        "--neuron.timeout",
        type=float,
        help="The timeout for each forward call in seconds.",
        default=15,
    )

    parser.add_argument(
        "--neuron.max_tokens",
        type=int,
        help="The maximum number of tokens in generated responses.",
        default=256,
    )

    parser.add_argument(
        "--neuron.num_concurrent_forwards",
        type=int,
        help="The number of concurrent forwards running at any time.",
        default=1,
    )

    parser.add_argument(
        "--neuron.sample_size",
        type=int,
        help="The number of miners to query in a single step.",
        default=100,
    )

    parser.add_argument(
        "--neuron.disable_set_weights",
        action="store_true",
        help="Disables setting weights.",
        default=False,
    )

    parser.add_argument(
        "--neuron.moving_average_alpha",
        type=float,
        help="Moving average alpha parameter, how much to add of the new observation.",
        default=0.1,
    )

    parser.add_argument(
        "--neuron.decay_alpha",
        type=float,
        help="Constant decay rate for the moving average score.",
        default=0.001,
    )

    parser.add_argument(
        "--neuron.axon_off",
        "--axon_off",
        action="store_true",
        # Note: the validator needs to serve an Axon with their IP or they may
        #   be blacklisted by the firewall of serving peers on the network.
        help="Set this flag to not attempt to serve an Axon.",
        default=False,
    )

    parser.add_argument(
        "--neuron.vpermit_tao_limit",
        type=int,
        help="The maximum number of TAO allowed to query a validator with a vpermit.",
        default=4096,
    )

    parser.add_argument(
        "--wandb.project_name",
        type=str,
        help="The name of the project where you are sending the new run.",
        default="prompting-validators",
    )

    parser.add_argument(
        "--wandb.entity",
        type=str,
        help="The name of the project where you are sending the new run.",
        default="macrocosmos",
    )

    parser.add_argument(
        "--neuron.query_unique_coldkeys",
        action="store_true",
        help="Only query a single hotkey per coldkey.",
        default=False,
    )

    parser.add_argument(
        "--neuron.query_unique_ips",
        action="store_true",
        help="Only query a single hotkey per ip.",
        default=False,
    )

    parser.add_argument(
        "--neuron.forward_max_time",
        type=int,
        help="Max time to wait for a forward call to complete in seconds.",
        default=120,
    )

    parser.add_argument(
        "--neuron.organic_sample_size",
        type=int,
        help="The number of miners to organic query in a single step.",
        default=5,
    )

    parser.add_argument(
        "--neuron.organic_sampling_mode",
        type=str,
        help="The mode for sampling miners using organic queries. Options include 'random' for random selection, "
            "'top_incentive' for selecting based on highest incentives.",
        default="random",
    )

    parser.add_argument(
        "--neuron.organic_disabled",
        action="store_true",
<<<<<<< HEAD
        help="Disables organic scoring.",
        default=False,
    )

    parser.add_argument(
        "--neuron.organic_disable_set_weights",
        action="store_true",
        help="Disables organic scoring weight setting.",
=======
        help="Set this flag to disable organic scoring.",
        default=False,
    )

    # TODO: Set organic weight setting enabled by default after Aug 1, 2024.
    parser.add_argument(
        "--neuron.organic_set_weights_enabled",
        action="store_true",
        help="Set this flag to enable organic scoring weight setting.",
>>>>>>> b10b2a71
        default=False,
    )

    parser.add_argument(
        "--neuron.organic_synth_reward_scale",
        type=float,
        help="Scale factor for synthetic organic rewards.",
        default=0.1,
    )

    parser.add_argument(
        "--neuron.organic_reuse_response_disabled",
        action="store_true",
        help="If set, miner responses will be re-generated during reward generation. "
             "The default behavior is to reuse responses.",
        default=False,
    )

    parser.add_argument(
        "--neuron.organic_timeout",
        type=int,
        help="Organic query timeout for each call in seconds.",
        default=30,
    )

    parser.add_argument(
        "--neuron.organic_reference_max_tokens",
        type=int,
<<<<<<< HEAD
        help="Organic reference max tokens.",
        default=1024,
    )

=======
        help="Organic query timeout for each call in seconds.",
        default=1024,
    )

    # TODO: Increase sampling rate after after Aug 1, 2024.
>>>>>>> b10b2a71
    parser.add_argument(
        "--neuron.organic_trigger_frequency",
        type=float,
        help="Organic query sampling frequency (seconds or steps value).",
        default=120.0,
    )

    parser.add_argument(
        "--neuron.organic_trigger_frequency_min",
        type=float,
        help="Minimum organic query sampling frequency (seconds or steps value).",
        default=5.0,
    )

    parser.add_argument(
        "--neuron.organic_scaling_factor",
        type=float,
        help=(
            "The scaling factor to adjust the trigger frequency based on the size of the organic queue. "
            "A higher value means the trigger frequency adjusts more slowly to the increase of organic queue size."
        ),
        default=1.0,
    )

    parser.add_argument(
        "--neuron.organic_trigger",
        type=str,
        help="Organic query validation trigger mode (seconds or steps).",
        default="seconds",
    )

    parser.add_argument(
        "--neuron.organic_whitelist_hotkey",
        type=str,
        help="Allow request from specific hotkey. Defaults to OTF hotkey.",
        # OTF hotkey.
        default="5F4tQyWrhfGVcNhoqeiNsR6KjD4wMZ2kfhLj4oHYuyHbZAc3",
    )



def config(cls):
    """
    Returns the configuration object specific to this miner or validator after adding relevant arguments.
    """
    parser = argparse.ArgumentParser()
    bt.wallet.add_args(parser)
    bt.subtensor.add_args(parser)
    bt.logging.add_args(parser)
    bt.axon.add_args(parser)
    cls.add_args(parser)
    return bt.config(parser)<|MERGE_RESOLUTION|>--- conflicted
+++ resolved
@@ -295,7 +295,6 @@
         default=list(TASKS.keys()),
     )
     import argparse
-<<<<<<< HEAD
 
     def parse_probabilities(prob_list):
         try:
@@ -303,8 +302,6 @@
             return [float(p) for p in prob_list]
         except ValueError:
             raise argparse.ArgumentTypeError("All probabilities must be floats.")
-=======
->>>>>>> b10b2a71
 
     def parse_probabilities(prob_list):
         try:
@@ -440,7 +437,6 @@
     parser.add_argument(
         "--neuron.organic_disabled",
         action="store_true",
-<<<<<<< HEAD
         help="Disables organic scoring.",
         default=False,
     )
@@ -449,17 +445,6 @@
         "--neuron.organic_disable_set_weights",
         action="store_true",
         help="Disables organic scoring weight setting.",
-=======
-        help="Set this flag to disable organic scoring.",
-        default=False,
-    )
-
-    # TODO: Set organic weight setting enabled by default after Aug 1, 2024.
-    parser.add_argument(
-        "--neuron.organic_set_weights_enabled",
-        action="store_true",
-        help="Set this flag to enable organic scoring weight setting.",
->>>>>>> b10b2a71
         default=False,
     )
 
@@ -488,18 +473,10 @@
     parser.add_argument(
         "--neuron.organic_reference_max_tokens",
         type=int,
-<<<<<<< HEAD
         help="Organic reference max tokens.",
         default=1024,
     )
 
-=======
-        help="Organic query timeout for each call in seconds.",
-        default=1024,
-    )
-
-    # TODO: Increase sampling rate after after Aug 1, 2024.
->>>>>>> b10b2a71
     parser.add_argument(
         "--neuron.organic_trigger_frequency",
         type=float,
