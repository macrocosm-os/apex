import json
import numpy as np
import os
from dataclasses import asdict, dataclass
<<<<<<< HEAD
from datetime import datetime, timedelta
from typing import Literal, Any, Optional
=======
from datetime import datetime
from typing import Literal, Any
>>>>>>> 1ca62bf9

import wandb
from loguru import logger
from pydantic import BaseModel, ConfigDict
from wandb.wandb_run import Run

import prompting
from prompting.base.dendrite import DendriteResponseEvent
from prompting.rewards.reward import WeightedRewardEvent
from prompting.settings import settings
from prompting.tasks.task_registry import TaskRegistry

WANDB: Run


@dataclass
class Log:
    validator_model_id: str
    challenge: str
    challenge_prompt: str
    reference: str
    miners_ids: list[str]
    responses: list[str]
    miners_time: list[float]
    challenge_time: float
    reference_time: float
    rewards: list[float]
    task: dict


def export_logs(logs: list[Log]):
    logger.info("📝 Exporting logs...")

    # Create logs folder if it doesn't exist
    if not os.path.exists("logs"):
        os.makedirs("logs")

    # Get the current date and time for logging purposes
    date_string = datetime.now().strftime("%Y-%m-%d_%H:%M")

    all_logs_dict = [asdict(log) for log in logs]

    for logs in all_logs_dict:
        task_dict = logs.pop("task")
        prefixed_task_dict = {f"task_{k}": v for k, v in task_dict.items()}
        logs.update(prefixed_task_dict)

    log_file = f"./logs/{date_string}_output.json"
    with open(log_file, "w") as file:
        json.dump(all_logs_dict, file)

    return log_file


def should_reinit_wandb():
    """Checks if 24 hours have passed since the last wandb initialization."""
    # Get the start time from the wandb config
    wandb_start_time = wandb.run.config.get("wandb_start_time", None)

    if wandb_start_time:
        # Convert the stored time (string) back to a datetime object
        wandb_start_time = datetime.strptime(wandb_start_time, "%Y-%m-%d %H:%M:%S")
        current_time = datetime.now()
        elapsed_time = current_time - wandb_start_time
        # Check if more than 24 hours have passed
        if elapsed_time > timedelta(hours = settings.MAX_WANDB_DURATION):
            return True
    return False


def init_wandb(reinit=False, neuron: Literal["validator", "miner"] = "validator", custom_tags: list = []):
    """Starts a new wandb run."""
    global WANDB
    tags = [
        f"Wallet: {settings.WALLET.hotkey.ss58_address}",
        f"Version: {prompting.__version__}",
        # str(prompting.__spec_version__),
        f"Netuid: {settings.NETUID}",
    ]

    if settings.MOCK:
        tags.append("Mock")
    if settings.NEURON_DISABLE_SET_WEIGHTS:
        tags.append("disable_set_weights")
        tags += [
            f"Neuron UID: {settings.METAGRAPH.hotkeys.index(settings.WALLET.hotkey.ss58_address)}",
            f"Time: {datetime.now().strftime('%Y_%m_%d_%H_%M_%S')}",
        ]

    tags += custom_tags

    task_list = []
    for task_config in TaskRegistry.task_configs:
        task_list.append(task_config.task.__name__)

    wandb_config = {
        "HOTKEY_SS58": settings.WALLET.hotkey.ss58_address,
        "NETUID": settings.NETUID,
        "wandb_start_time": datetime.now().strftime('%Y-%m-%d %H:%M:%S'),
        "TASKS": task_list,
    }
    wandb.login(anonymous="allow", key=settings.WANDB_API_KEY, verify=True)
    logger.info(f"Logging in to wandb on entity: {settings.WANDB_ENTITY} and project: {settings.WANDB_PROJECT_NAME}")
    WANDB = wandb.init(
        reinit=reinit,
        project=settings.WANDB_PROJECT_NAME,
        entity=settings.WANDB_ENTITY,
        mode="offline" if settings.WANDB_OFFLINE else "online",
        dir=settings.SAVE_PATH,
        tags=tags,
        notes=settings.WANDB_NOTES,
        config=wandb_config,
    )
    signature = settings.WALLET.hotkey.sign(WANDB.id.encode()).hex()
    wandb_config["SIGNATURE"] = signature
    WANDB.config.update(wandb_config)
    logger.success(f"Started a new wandb run <blue> {WANDB.name} </blue>")


def reinit_wandb():
    """Reinitializes wandb, rolling over the run."""
    global WANDB
    WANDB.finish()
    init_wandb(reinit=True)


class BaseEvent(BaseModel):
    forward_time: float | None = None

class WeightSetEvent(BaseEvent):
    weight_set_event: list[float]

class ErrorLoggingEvent(BaseEvent):
    error: str
    forward_time: float | None = None


class ValidatorLoggingEvent(BaseEvent):
    block: int
    step: int
    step_time: float
    response_event: DendriteResponseEvent
    task_id: str
    forward_time: float | None = None

    model_config = ConfigDict(arbitrary_types_allowed=True, copy_on_model_validation=False)

    def __str__(self):
        sample_completions = [completion for completion in self.response_event.completions if len(completion) > 0]
        sample_completion = sample_completions[0] if sample_completions else "All completions are empty"
        return f"""ValidatorLoggingEvent:
            Block: {self.block}
            Step: {self.step}
            Step Time: {self.step_time}
            forward_time: {self.forward_time}
            task_id: {self.task_id}
            Number of total completions: {len(self.response_event.completions)}
            Number of non-empty completions: {len(sample_completions)}
            Completions: {sample_completions}
            Sample completion: {sample_completion}"""


class RewardLoggingEvent(BaseEvent):
    block: int
    step: int
    response_event: DendriteResponseEvent
    reward_events: list[WeightedRewardEvent]
    task_id: str
    reference: str
    challenge: str
    task: str

    model_config = ConfigDict(arbitrary_types_allowed=True)

    def __str__(self):
        rewards = [r.rewards for r in self.reward_events]

        return f"""RewardLoggingEvent:
            Rewards:
                Rewards: {rewards}
                Min: {np.min(rewards) if len(rewards) > 0 else None}
                Max: {np.max(rewards) if len(rewards) > 0 else None}
                Average: {np.mean(rewards) if len(rewards) > 0 else None}
            task_id: {self.task_id}
            task_name: {self.task}"""


class MinerLoggingEvent(BaseEvent):
    epoch_time: float
    messages: int
    accumulated_chunks: int
    accumulated_chunks_timings: float
    validator_uid: int
    validator_ip: str
    validator_coldkey: str
    validator_hotkey: str
    validator_stake: float
    validator_trust: float
    validator_incentive: float
    validator_consensus: float
    validator_dividends: float
    model_config = ConfigDict(arbitrary_types_allowed=True)


def log_event(event: BaseEvent):
    if not settings.LOGGING_DONT_SAVE_EVENTS:
        logger.info(f"{event}")

    if settings.WANDB_ON:
        if should_reinit_wandb():
            reinit_wandb()
        unpacked_event = unpack_events(event)
        unpacked_event = convert_arrays_to_lists(unpacked_event)
        wandb.log(unpacked_event)


def unpack_events(event: BaseEvent) -> dict[str, Any]:
    """reward_events and penalty_events are unpacked into a list of dictionaries."""
    event_dict = event.model_dump()
    for key in list(event_dict.keys()):
        if key == "response_event":
            nested_dict = event_dict.pop(key)
            if isinstance(nested_dict, dict):
                event_dict.update(nested_dict)
    return event_dict


def convert_arrays_to_lists(data: dict) -> dict:
    return {key: value.tolist() if hasattr(value, "tolist") else value for key, value in data.items()}<|MERGE_RESOLUTION|>--- conflicted
+++ resolved
@@ -2,13 +2,8 @@
 import numpy as np
 import os
 from dataclasses import asdict, dataclass
-<<<<<<< HEAD
 from datetime import datetime, timedelta
 from typing import Literal, Any, Optional
-=======
-from datetime import datetime
-from typing import Literal, Any
->>>>>>> 1ca62bf9
 
 import wandb
 from loguru import logger
