--- conflicted
+++ resolved
@@ -1,34 +1,8 @@
-<<<<<<< HEAD
 import time
 import bittensor as bt
-from typing import Optional
+from typing import Optional, Any
 from prompting.utils.cleaners import CleanerPipeline
 from prompting.llms.base_llm import BasePipeline, BaseLLM
-=======
-# The MIT License (MIT)
-# Copyright © 2024 Yuma Rao
-
-# Permission is hereby granted, free of charge, to any person obtaining a copy of this software and associated
-# documentation files (the “Software”), to deal in the Software without restriction, including without limitation
-# the rights to use, copy, modify, merge, publish, distribute, sublicense, and/or sell copies of the Software,
-# and to permit persons to whom the Software is furnished to do so, subject to the following conditions:
-
-# The above copyright notice and this permission notice shall be included in all copies or substantial portions of
-# the Software.
-
-# THE SOFTWARE IS PROVIDED “AS IS”, WITHOUT WARRANTY OF ANY KIND, EXPRESS OR IMPLIED, INCLUDING BUT NOT LIMITED TO
-# THE WARRANTIES OF MERCHANTABILITY, FITNESS FOR A PARTICULAR PURPOSE AND NONINFRINGEMENT. IN NO EVENT SHALL
-# THE AUTHORS OR COPYRIGHT HOLDERS BE LIABLE FOR ANY CLAIM, DAMAGES OR OTHER LIABILITY, WHETHER IN AN ACTION
-# OF CONTRACT, TORT OR OTHERWISE, ARISING FROM, OUT OF OR IN CONNECTION WITH THE SOFTWARE OR THE USE OR OTHER
-# DEALINGS IN THE SOFTWARE.
-import threading
-import time
-import bittensor as bt
-from typing import List, Dict, Optional, Any
-from prompting.cleaners.cleaner import CleanerPipeline
-from prompting.llms import BasePipeline, BaseLLM
-from prompting.mock import MockPipeline
->>>>>>> bdce4d23
 from prompting.llms.utils import calculate_gpu_requirements
 from vllm import LLM
 from transformers import PreTrainedTokenizerFast
@@ -61,14 +35,11 @@
     try:
         # Attempt to initialize the LLM
         llm = LLM(
-<<<<<<< HEAD
             model=model_id,
             gpu_memory_utilization=gpu_mem_utilization,
             quantization="AWQ" if quantization else None,
             tensor_parallel_size=gpus,
-=======
-            model=model_id, gpu_memory_utilization=gpu_mem_utilization, tensor_parallel_size=gpus, max_model_len = 1024, enforce_eager = True,
->>>>>>> bdce4d23
+            enforce_eager=True,
         )
         # This solution implemented by @bkb2135 sets the eos_token_id directly for efficiency in vLLM usage.
         # This approach avoids the overhead of loading a tokenizer each time the custom eos token is needed.
@@ -82,7 +53,6 @@
 
 
 class vLLMPipeline(BasePipeline):
-<<<<<<< HEAD
     llm_model_id: str
     llm_max_allowed_memory_in_gb: int
     mock: bool = False
@@ -105,26 +75,6 @@
             quantization=self.quantization,
         )
         self.tokenizer = self.llm.llm_engine.get_tokenizer()
-=======
-    _LOCK = threading.Lock()
-
-    def __init__(
-        self, model_id: str, llm_max_allowed_memory_in_gb: int, device: str = None, gpus: int = 1, mock: bool = False
-    ):
-        super().__init__()
-        self.llm = load_vllm_pipeline(model_id, device, gpus, llm_max_allowed_memory_in_gb, mock)
-        self.mock = mock
-        self.gpus = gpus
-        self.tokenizer = self.llm.llm_engine.tokenizer.tokenizer
-
-    def __call__(self, composed_prompt: str, **model_kwargs: Dict) -> str:
-        try:
-            from vllm import SamplingParams
-        except ImportError:
-            raise ImportError(
-                "Could not import vllm library.  Please install via poetry: " 'poetry install --extras "validator" '
-            )
->>>>>>> bdce4d23
 
     def __call__(self, composed_prompt: str, **model_kwargs: dict) -> str:
         if self.mock:
@@ -137,8 +87,7 @@
 
         sampling_params = SamplingParams(temperature=temperature, top_p=top_p, max_tokens=max_tokens)
 
-        with self._LOCK:
-            output = self.llm.generate(composed_prompt, sampling_params, use_tqdm=True)
+        output = self.llm.generate(composed_prompt, sampling_params, use_tqdm=True)
         response = output[0].outputs[0].text
         return response
 
