# The MIT License (MIT)
# Copyright © 2024 Yuma Rao

# Permission is hereby granted, free of charge, to any person obtaining a copy of this software and associated
# documentation files (the “Software”), to deal in the Software without restriction, including without limitation
# the rights to use, copy, modify, merge, publish, distribute, sublicense, and/or sell copies of the Software,
# and to permit persons to whom the Software is furnished to do so, subject to the following conditions:

# The above copyright notice and this permission notice shall be included in all copies or substantial portions of
# the Software.

# THE SOFTWARE IS PROVIDED “AS IS”, WITHOUT WARRANTY OF ANY KIND, EXPRESS OR IMPLIED, INCLUDING BUT NOT LIMITED TO
# THE WARRANTIES OF MERCHANTABILITY, FITNESS FOR A PARTICULAR PURPOSE AND NONINFRINGEMENT. IN NO EVENT SHALL
# THE AUTHORS OR COPYRIGHT HOLDERS BE LIABLE FOR ANY CLAIM, DAMAGES OR OTHER LIABILITY, WHETHER IN AN ACTION
# OF CONTRACT, TORT OR OTHERWISE, ARISING FROM, OUT OF OR IN CONNECTION WITH THE SOFTWARE OR THE USE OR OTHER
# DEALINGS IN
#  THE SOFTWARE.

import time
import sys
import asyncio
import numpy as np
import bittensor as bt
import traceback
from typing import List, Dict, Awaitable
from prompting.agent import HumanAgent
from prompting.dendrite import DendriteResponseEvent
from prompting.conversation import create_task
from prompting.protocol import StreamPromptingSynapse
from prompting.rewards import RewardResult
from prompting.utils.uids import get_random_uids
from prompting.utils.logging import log_event
from prompting.utils.misc import async_log, serialize_exception_to_string
from dataclasses import dataclass


@dataclass
class StreamResult:
    synapse: StreamPromptingSynapse = None
    exception: BaseException = None
    uid: int = None


async def process_response(uid: int, async_generator: Awaitable):
    try:
        """Process a single response asynchronously."""
        chunk = None  # Initialize chunk with a default value
        async for chunk in async_generator:
            bt.logging.debug(f"\nchunk for uid {uid}: {chunk}")

        if chunk is not None:
            synapse = chunk  # last object yielded is the synapse itself with completion filled

            # Assuming chunk holds the last value yielded which should be a synapse
            if isinstance(synapse, StreamPromptingSynapse):
                return synapse

        bt.logging.debug(
            f"Synapse is not StreamPromptingSynapse. Miner uid {uid} completion set to '' "
        )
    except Exception as e:
        # bt.logging.error(f"Error in generating reference or handling responses: {e}", exc_info=True)
        traceback_details = traceback.format_exc()
        bt.logging.error(
            f"Error in generating reference or handling responses for uid {uid}: {e}\n{traceback_details}"
        )

        failed_synapse = StreamPromptingSynapse(
            roles=["user"], messages=["failure"], completion=""
        )

        return failed_synapse


@async_log
async def handle_response(responses: Dict[int, Awaitable]) -> List[StreamResult]:
    tasks_with_uid = [
        (uid, responses[uid]) for uid, _ in responses.items()
    ]  # Pair UIDs with their tasks

    # Start tasks, preserving order and their associated UIDs
    tasks = [process_response(uid, resp) for uid, resp in tasks_with_uid]

    results = await asyncio.gather(*tasks, return_exceptions=True)

    mapped_results = []
    # Pair each result with its original uid
    for (uid, _), result in zip(tasks_with_uid, results):
        # If the result is a StreamPromptingSynapse, the response was successful and the stream result is added without exceptions
        if isinstance(result, StreamPromptingSynapse):
            mapped_results.append(StreamResult(synapse=result, uid=uid))

        # If the result is an exception, the response was unsuccessful and the stream result is added with the exception and an empty synapse
        elif isinstance(result, BaseException):
            failed_synapse = StreamPromptingSynapse(
                roles=["user"], messages=["failure"], completion=""
            )
            mapped_results.append(
                StreamResult(synapse=failed_synapse, exception=result, uid=uid)
            )

        # If the result is neither an error or a StreamSynapse, log the error and raise a ValueError
        else:
            bt.logging.error(f"Unexpected result type for UID {uid}: {result}")
            raise ValueError(f"Unexpected result type for UID {uid}: {result}")

    return mapped_results


@async_log
async def generate_reference(agent):
    loop = asyncio.get_running_loop()
    result = await loop.run_in_executor(
        None, agent.task.generate_reference, agent.llm_pipeline
    )
    return result


def log_stream_results(stream_results: List[StreamResult]):
    failed_responses = [
        response for response in stream_results if response.exception is not None
    ]
    empty_responses = [
        response
        for response in stream_results
        if response.exception is None and response.synapse.completion == ""
    ]
    non_empty_responses = [
        response
        for response in stream_results
        if response.exception is None and response.synapse.completion != ""
    ]

    bt.logging.info(f"Total of non_empty responses: ({len(non_empty_responses)})")
    bt.logging.info(f"Total of empty responses: ({len(empty_responses)})")
    bt.logging.info(
        f"Total of failed responses: ({len(failed_responses)}):\n {failed_responses}"
    )

    for failed_response in failed_responses:
        formatted_exception = serialize_exception_to_string(failed_response.exception)
        bt.logging.error(
            f"Failed response for uid {failed_response.uid}: {formatted_exception}"
        )


async def run_step(
    self, agent: HumanAgent, k: int, timeout: float, exclude: list = None
):
    """Executes a single step of the agent, which consists of:
    - Getting a list of uids to query
    - Querying the network
    - Rewarding the network
    - Updating the scores
    - Logging the event

    Args:
        agent (HumanAgent): The agent to run the step for.
        k (int): The number of uids to query.
        timeout (float): The timeout for the queries.
        exclude (list, optional): The list of uids to exclude from the query. Defaults to [].
    """

    bt.logging.debug("run_step", agent.task.name)

    # Record event start time.
    start_time = time.time()
    # Get the list of uids to query for this step.
    uids = get_random_uids(self, k=k, exclude=exclude or []).to(self.device)
    uids_cpu = uids.cpu().tolist()

    bt.logging.debug("uids", uids_cpu)

    axons = [self.metagraph.axons[uid] for uid in uids]

    # Directly call dendrite and process responses in parallel
    streams_responses = await self.dendrite(
        axons=axons,
        synapse=StreamPromptingSynapse(roles=["user"], messages=[agent.challenge]),
        timeout=timeout,
        deserialize=False,
        streaming=True,
    )

    # Prepare the task for handling stream responses
    handle_stream_responses_task = asyncio.create_task(
        handle_response(responses=dict(zip(uids_cpu, streams_responses)))
    )

    if not agent.task.static_reference:
        reference_generation_task = generate_reference(agent)
        _, stream_results = await asyncio.gather(
            reference_generation_task, handle_stream_responses_task
        )
    else:
        stream_results = await handle_stream_responses_task

    log_stream_results(stream_results)    

    all_synapses_results = [stream_result.synapse for stream_result in stream_results]

    # Encapsulate the responses in a response event (dataclass)
<<<<<<< HEAD
    response_event = DendriteResponseEvent(responses=all_synapses_results, uids=uids, timeout=timeout)
=======
    response_event = DendriteResponseEvent(
        responses=responses, uids=uids, timeout=timeout
    )
>>>>>>> 718daae3

    bt.logging.info(f"Created DendriteResponseEvent:\n {response_event}")
    # Reward the responses and get the reward result (dataclass)
    # This contains a list of RewardEvents but can be exported as a dict (column-wise) for logging etc
    reward_result = RewardResult(
        self.reward_pipeline,
        agent=agent,
        response_event=response_event,
        device=self.device,
    )
    bt.logging.info(f"Created RewardResult:\n {reward_result}")

    # The original idea was that the agent is 'satisfied' when it gets a good enough response (e.g. reward critera is met, such as ROUGE>threshold)
    agent.update_progress(
        top_reward=reward_result.rewards.max(),
        top_response=response_event.completions[reward_result.rewards.argmax()],
    )

    self.update_scores(reward_result.rewards, uids)

    stream_results_uids = [stream_result.uid for stream_result in stream_results]
    stream_results_exceptions = [
        serialize_exception_to_string(stream_result.exception)
        for stream_result in stream_results
    ]
    # Log the step event.
    event = {
        "block": self.block,
        "step_time": time.time() - start_time,
        "stream_results_uids": stream_results_uids,
        "stream_results_exceptions": stream_results_exceptions,
        **agent.__state_dict__(full=self.config.neuron.log_full),
        **reward_result.__state_dict__(full=self.config.neuron.log_full),
        **response_event.__state_dict__(),
    }

    return event


async def forward(self):
    bt.logging.info("🚀 Starting forward loop...")
    forward_start_time = time.time()

    while True:
        bt.logging.info(
            f"📋 Selecting task... from {self.config.neuron.tasks} with distribution {self.config.neuron.task_p}"
        )
        # Create a specific task
        task_name = np.random.choice(
            self.config.neuron.tasks, p=self.config.neuron.task_p
        )
        bt.logging.info(f"📋 Creating {task_name} task... ")
        try:
            task = create_task(
                llm_pipeline=self.llm_pipeline,
                task_name=task_name,
                create_reference=False,
            )
            break
        except Exception as e:
            bt.logging.error(
                f"Failed to create {task_name} task. {sys.exc_info()}. Skipping to next task."
            )
            continue

    # Create random agent with task, topic, profile...
    bt.logging.info(f"🤖 Creating agent for {task_name} task... ")
    agent = HumanAgent(
        task=task, llm_pipeline=self.llm_pipeline, begin_conversation=True
    )

    rounds = 0
    exclude_uids = []
    while not agent.finished:
        # when run_step is called, the agent updates its progress
        event = await run_step(
            self,
            agent,
            k=self.config.neuron.sample_size,
            timeout=self.config.neuron.timeout,
            exclude=exclude_uids,
        )

        # Adds forward time to event and logs it to wandb
        event["forward_time"] = time.time() - forward_start_time
        log_event(self, event)

        exclude_uids += event["uids"]
        task.complete = True

        rounds += 1

    del agent
    del task<|MERGE_RESOLUTION|>--- conflicted
+++ resolved
@@ -200,13 +200,8 @@
     all_synapses_results = [stream_result.synapse for stream_result in stream_results]
 
     # Encapsulate the responses in a response event (dataclass)
-<<<<<<< HEAD
+
     response_event = DendriteResponseEvent(responses=all_synapses_results, uids=uids, timeout=timeout)
-=======
-    response_event = DendriteResponseEvent(
-        responses=responses, uids=uids, timeout=timeout
-    )
->>>>>>> 718daae3
 
     bt.logging.info(f"Created DendriteResponseEvent:\n {response_event}")
     # Reward the responses and get the reward result (dataclass)
