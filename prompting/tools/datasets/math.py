--- conflicted
+++ resolved
@@ -57,11 +57,7 @@
         """
         bt.logging.info(f"Getting math problem {name!r}")
         info = mathgenerator.generate_context(name, **kwargs)
-<<<<<<< HEAD
-        if info["reward_type"] != "float" or info["topic"] == "computer_science":
-=======
-        if info["reward_type"] != "float" or info["topic"] == 'computer_science':
->>>>>>> 718daae3
+        if info["reward_type"] != "float" or info["topic"] == "computer_science":       
             return None
 
         math_words = [
