from typing import Literal

from fastapi import APIRouter, Request

from prompting.miner_availability.miner_availability import MinerAvailabilities
from prompting.tasks.task_registry import TaskRegistry

router = APIRouter()


@router.post("/miner_availabilities")
async def get_miner_availabilities(request: Request, uids: list[int] | None = None):
    if uids:
        return {uid: request.app.state.miners_dict.get(uid) for uid in uids}
    return request.app.state.miners_dict


@router.get("/get_available_miners")
async def get_available_miners(
    request: Request,
    task: Literal[tuple([config.task.__name__ for config in TaskRegistry.task_configs])] | None = None,
    model: str | None = None,
    k: int = 10,
):
    task_configs = [config for config in TaskRegistry.task_configs if config.task.__name__ == task]
    task_config = task_configs[0] if task_configs else None
<<<<<<< HEAD
    return miner_availabilities.get_available_miners(task=task_config.task, model=model, k=k)
=======
    return MinerAvailabilities.get_available_miners(
        miners=request.app.state.miners_dict, task=task_config, model=model, k=k
    )
>>>>>>> eacd2a0f
<|MERGE_RESOLUTION|>--- conflicted
+++ resolved
@@ -24,10 +24,4 @@
 ):
     task_configs = [config for config in TaskRegistry.task_configs if config.task.__name__ == task]
     task_config = task_configs[0] if task_configs else None
-<<<<<<< HEAD
-    return miner_availabilities.get_available_miners(task=task_config.task, model=model, k=k)
-=======
-    return MinerAvailabilities.get_available_miners(
-        miners=request.app.state.miners_dict, task=task_config, model=model, k=k
-    )
->>>>>>> eacd2a0f
+    return miner_availabilities.get_available_miners(task=task_config.task, model=model, k=k)