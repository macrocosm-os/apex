import uuid
from typing import Any

from fastapi import APIRouter, Request

from prompting.llms.model_zoo import ModelZoo
from prompting.rewards.scoring import task_scorer
from prompting.tasks.inference import InferenceTask
from shared.base import DatasetEntry
from shared.dendrite import DendriteResponseEvent
from shared.epistula import SynapseStreamResult
from shared.settings import shared_settings

router = APIRouter()

<<<<<<< HEAD
# TEST COMMIT
=======

>>>>>>> fc94b996
@router.post("/scoring")
async def score_response(request: Request):  #, api_key_data: dict = Depends(validate_api_key)):
    payload: dict[str, Any] = await request.json()
    body = payload.get("body")
    uid = int(payload.get("uid"))
    chunks = payload.get("chunks")
    task_scorer.add_to_queue(
        task=InferenceTask(
            messages=[msg["content"] for msg in body.get("messages")],
            llm_model=ModelZoo.get_model_by_id(model) if (model := body.get("model")) else None,
            llm_model_id=body.get("model"),
            seed=int(body.get("seed", 0)),
            sampling_params=body.get("sampling_params", {}),
        ),
        response=DendriteResponseEvent(
            uids=[uid],
            stream_results=[SynapseStreamResult(accumulated_chunks=[chunk for chunk in chunks if chunk is not None])],
            timeout=shared_settings.NEURON_TIMEOUT,
        ),
        dataset_entry=DatasetEntry(),
        block=shared_settings.METAGRAPH.block,
        step=-1,
        task_id=str(uuid.uuid4()),
    )<|MERGE_RESOLUTION|>--- conflicted
+++ resolved
@@ -13,13 +13,9 @@
 
 router = APIRouter()
 
-<<<<<<< HEAD
 # TEST COMMIT
-=======
-
->>>>>>> fc94b996
 @router.post("/scoring")
-async def score_response(request: Request):  #, api_key_data: dict = Depends(validate_api_key)):
+async def score_response(request: Request):  # , api_key_data: dict = Depends(validate_api_key)):
     payload: dict[str, Any] = await request.json()
     body = payload.get("body")
     uid = int(payload.get("uid"))
