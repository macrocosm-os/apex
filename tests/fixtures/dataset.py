
from prompting.tools.datasets import MockDataset, HFCodingDataset, WikiDataset, WikiDateDataset, MathDataset

DATASETS = [
    MockDataset,
    HFCodingDataset,
    WikiDataset,
    WikiDateDataset,
    MathDataset,
]


MOCK_CONTEXT = MockDataset().next()
WIKI_CONTEXT = WikiDataset().next(name='Emilio Alvarez (bishop)', method='get')
CODING_CONTEXT = HFCodingDataset(buffer_size=1, seed=42).next()
MATH_CONTEXT = MathDataset(seed=123).next()
DATEQA_CONTEXT = WikiDateDataset(seed=123).next()

CONTEXTS = {
    MockDataset: MOCK_CONTEXT,
    WikiDataset: WIKI_CONTEXT,
    HFCodingDataset: CODING_CONTEXT,
    MathDataset:  MATH_CONTEXT,
    WikiDateDataset: DATEQA_CONTEXT,
}

CONTEXT_FIELDS = {
<<<<<<< HEAD
    WikiDataset: {"text", "title", "categories", "url", "sections", "fetch_time", "length", "backlinks", "extract"},
    CodingDataset: {"code", "repo_name", "path", "language", "size", "fetch_time", "license"},
    MathDataset: {"problem", "solution", 'topic', 'subtopic', "fetch_time", "reward_type", "forward_words"},
    DateQADataset: {"section", "event", 'date', "next_page", "fetch_time"},
=======
    'title': str,
    'topic': str,
    'subtopic': str,
    'content': str,
    'internal_links': list,
    'external_links': list,
    'source': str,
    'tags': list,
    'extra': dict,
    'stats': dict,
>>>>>>> 6af33ec1
}<|MERGE_RESOLUTION|>--- conflicted
+++ resolved
@@ -25,12 +25,6 @@
 }
 
 CONTEXT_FIELDS = {
-<<<<<<< HEAD
-    WikiDataset: {"text", "title", "categories", "url", "sections", "fetch_time", "length", "backlinks", "extract"},
-    CodingDataset: {"code", "repo_name", "path", "language", "size", "fetch_time", "license"},
-    MathDataset: {"problem", "solution", 'topic', 'subtopic', "fetch_time", "reward_type", "forward_words"},
-    DateQADataset: {"section", "event", 'date', "next_page", "fetch_time"},
-=======
     'title': str,
     'topic': str,
     'subtopic': str,
@@ -41,5 +35,4 @@
     'tags': list,
     'extra': dict,
     'stats': dict,
->>>>>>> 6af33ec1
 }