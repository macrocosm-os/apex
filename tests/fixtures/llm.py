--- conflicted
+++ resolved
@@ -6,15 +6,9 @@
     return MockPipeline(message)
 
 
-<<<<<<< HEAD
-def llms(message="This is just another test."):
-    pipeline = MockPipeline(message)
-    llms = [vLLM_LLM(pipeline, ""), HuggingFaceLLM(pipeline, "")]
-=======
 def llms():
     pipeline = MockPipeline("This is just another test.")
     llms = [vLLM_LLM(pipeline, "")]
->>>>>>> ae55204b
     return llms
 
 
